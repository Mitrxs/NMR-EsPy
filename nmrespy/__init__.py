--- conflicted
+++ resolved
@@ -1,11 +1,7 @@
 # __init__.py
 # Simon Hulse
 # simon.hulse@chem.ox.ac.uk
-<<<<<<< HEAD
-# Last Edited: Wed 22 Jun 2022 00:21:24 BST
-=======
-# Last Edited: Wed 22 Jun 2022 10:24:49 BST
->>>>>>> b28037d5
+# Last Edited: Wed 22 Jun 2022 11:09:34 BST
 
 """NMR-EsPy: Nuclear Magnetic Resonance Estimation in Python."""
 
