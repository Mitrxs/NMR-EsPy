# onedim.py
# Simon Hulse
# simon.hulse@chem.ox.ac.uk
<<<<<<< HEAD
# Last Edited: Sun 19 Jun 2022 23:54:33 BST
=======
# Last Edited: Mon 20 Jun 2022 00:09:54 BST
>>>>>>> 88f1da51

from __future__ import annotations
import copy
from pathlib import Path
from typing import Any, Iterable, Optional, Tuple, Union

import numpy as np
import matplotlib.pyplot as plt

from nmr_sims.experiments.pa import PulseAcquireSimulation
from nmr_sims.nuclei import Nucleus
from nmr_sims.spin_system import SpinSystem

from nmrespy import ExpInfo, sig
from nmrespy._colors import RED, GRE, END, USE_COLORAMA
from nmrespy._files import check_existent_dir

from nmrespy._sanity import (
    sanity_check,
    funcs as sfuncs,
)
from nmrespy.freqfilter import Filter
from nmrespy.load import load_bruker
from nmrespy.mpm import MatrixPencil
from nmrespy.nlp import NonlinearProgramming
from nmrespy.plot import ResultPlotter

from . import logger, Estimator, Result


if USE_COLORAMA:
    import colorama
    colorama.init()


class Estimator1D(Estimator):
    """Estimator class for 1D data.

    .. note::

        To create an instance of ``Estimator1D``, you should use one of the following
        methods:

        * :py:meth:`new_bruker`
        * :py:meth:`new_synthetic_from_parameters`
        * :py:meth:`new_synthetic_from_simulation`
        * :py:meth:`from_pickle` (re-loads a previously saved estimator).
    """

    def __init__(
        self,
        data: np.ndarray,
        expinfo: ExpInfo,
        datapath: Optional[Path] = None,
    ) -> None:
        """
        Parameters
        ----------
        data
            Time-domain data to estimate.

        expinfo
            Experiment information.

        datapath
            If applicable, the path that the data was derived from.
        """
        super().__init__(data, expinfo, datapath)

    @classmethod
    def new_bruker(
        cls,
        directory: Union[str, Path],
        ask_convdta: bool = True,
    ) -> Estimator1D:
        """Create a new instance from Bruker-formatted data.

        Parameters
        ----------
        directory
            Absolute path to data directory.

        ask_convdta
            If ``True``, the user will be warned that the data should have its
            digitial filter removed prior to importing if the data to be impoprted
            is from an ``fid`` or ``ser`` file. If ``False``, the user is not
            warned.

        Notes
        -----
        **Directory Requirements**

        There are certain file paths expected to be found relative to ``directory``
        which contain the data and parameter files. Here is an extensive list of
        the paths expected to exist, for different data types:

        * Raw FID

          + ``directory/fid``
          + ``directory/acqus``

        * Processed data

          + ``directory/1r``
          + ``directory/../../acqus``
          + ``directory/procs``

        **Digital Filters**

        If you are importing raw FID data, make sure the path specified
        corresponds to an ``fid`` file which has had its group delay artefact
        removed. To do this, open the data you wish to analyse in TopSpin, and
        enter ``convdta`` in the bottom-left command line. You will be prompted
        to enter a value for the new data directory. It is this value you
        should use in ``directory``, not the one corresponding to the original
        (uncorrected) signal.
        """
        sanity_check(
            ("directory", directory, check_existent_dir),
            ("ask_convdta", ask_convdta, sfuncs.check_bool),
        )

        directory = Path(directory).expanduser()
        data, expinfo = load_bruker(directory, ask_convdta=ask_convdta)

        if data.ndim != 1:
            raise ValueError(f"{RED}Data dimension should be 1.{END}")

        if directory.parent.name == "pdata":
            slice_ = slice(0, data.shape[0] // 2)
            data = (2 * sig.ift(data))[slice_]

        return cls(data, expinfo, directory)

    @classmethod
    def new_synthetic_from_parameters(
        cls,
        params: np.ndarray,
        pts: int,
        sw: float,
        offset: float = 0.0,
        sfo: Optional[float] = None,
        snr: float = 30.0,
    ) -> Estimator1D:
        """Generate an estimator instance from an array of oscillator parameters.

        Parameters
        ----------
        params
            Parameter array with the following structure:

              .. code:: python

                 params = numpy.array([
                    [a_1, φ_1, f_1, η_1],
                    [a_2, φ_2, f_2, η_2],
                    ...,
                    [a_m, φ_m, f_m, η_m],
                 ])

        pts
            The number of points the signal comprises.

        sw
            The sweep width of the signal (Hz).

        offset
            The transmitter offset (Hz).

        sfo
            The transmitter frequency (MHz).

        snr
            The signal-to-noise ratio. If ``None`` then no noise will be added
            to the FID.
        """
        sanity_check(
            ("params", params, sfuncs.check_ndarray, (), {"dim": 2, "shape": [(1, 4)]}),
            ("pts", pts, sfuncs.check_int, (), {"min_value": 1}),
            ("sw", sw, sfuncs.check_float, (), {"greater_than_zero": True}),
            ("offset", offset, sfuncs.check_float, (), {}, True),
            ("sfo", sfo, sfuncs.check_float, (), {"greater_than_zero": True}, True),
            ("snr", snr, sfuncs.check_float, (), {"greater_than_zero": True}, True),
        )

        expinfo = ExpInfo(
            dim=1,
            sw=sw,
            offset=offset,
            sfo=sfo,
            default_pts=pts,
        )

        data = expinfo.make_fid(params, snr=snr)
        return cls(data, expinfo)

    @classmethod
    def new_synthetic_from_simulation(
        cls,
        spin_system: SpinSystem,
        sw: float,
        offset: float,
        pts: int,
        freq_unit: str = "hz",
        channel: Union[str, Nucleus] = "1H",
        snr: Optional[float] = 30.0,
    ) -> Estimator1D:
        """Generate an estimator with data derived from a pulse-aquire experiment
        simulation.

        Simulations are performed using the
        `nmr_sims.experiments.pa.PulseAcquireSimulation
        <https://foroozandehgroup.github.io/nmr_sims/content/references/experiments/
        pa.html#nmr_sims.experiments.pa.PulseAcquireSimulation>`_
        class.

        Parameters
        ----------
        spin_system
            Specification of the spin system to run simulations on.
            `See here <https://foroozandehgroup.github.io/nmr_sims/content/
            references/spin_system.html#nmr_sims.spin_system.SpinSystem.__init__>`_
            for more details. **N.B. the transmitter frequency (sfo) will
            be determined by** ``spin_system.field``.

        sw
            The sweep width in Hz.

        offset
            The transmitter offset frequency in Hz.

        pts
            The number of points sampled.

        freq_unit
            The unit that ``sw`` and ``offset`` are expressed in. Should
            be either ``"hz"`` or ``"ppm"``.

        channel
            Nucleus targeted in the experiment simulation. ¹H is set as the default.
            `See here <https://foroozandehgroup.github.io/nmr_sims/content/
            references/nuclei.html>`__ for more information.

        snr
            The signal-to-noise ratio of the resulting signal, in decibels. ``None``
            produces a noiseless signal.
        """
        sanity_check(
            ("spin_system", spin_system, sfuncs.check_spin_system),
            ("sw", sw, sfuncs.check_float, (), {"greater_than_zero": True}),
            ("offset", offset, sfuncs.check_float),
            ("pts", pts, sfuncs.check_positive_int),
            ("freq_unit", freq_unit, sfuncs.check_one_of, ("hz", "ppm")),
            ("channel", channel, sfuncs.check_nmrsims_nucleus),
            ("snr", snr, sfuncs.check_float, (), {}, True),
        )

        sw = f"{sw}{freq_unit}"
        offset = f"{offset}{freq_unit}"
        sim = PulseAcquireSimulation(
            spin_system, pts, sw, offset=offset, channel=channel,
        )
        sim.simulate()
        _, data, _ = sim.fid()
        if snr is not None:
            data += sig._make_noise(data, snr)

        expinfo = ExpInfo(
            dim=1,
            sw=sim.sweep_widths[0],
            offset=sim.offsets[0],
            sfo=sim.sfo[0],
            nuclei=channel,
            default_pts=data.shape,
        )

        return cls(data, expinfo)

    @property
    def spectrum(self) -> np.ndarray:
        """Return the spectrum corresponding to ``self.data``"""
        data = copy.deepcopy(self.data)
        data[0] /= 2
        return sig.ft(data)

    def phase_data(
        self,
        p0: float = 0.0,
        p1: float = 0.0,
        pivot: int = 0,
    ) -> None:
        """Apply first-order phae correction to the estimator's data.

        Parameters
        ----------
        p0
            Zero-order phase correction, in radians.

        p1
            First-order phase correction, in radians.

        pivot
            Index of the pivot.
        """
        sanity_check(
            ("p0", p0, sfuncs.check_float),
            ("p1", p1, sfuncs.check_float),
            ("pivot", pivot, sfuncs.check_index, (self._data.size,)),
        )
        self._data = sig.phase(self._data, [p0], [p1], [pivot])

    def view_data(
        self,
        domain: str = "freq",
        components: str = "real",
        freq_unit: str = "hz",
    ) -> None:
        """View the data.

        Parameters
        ----------
        domain
            Must be ``"freq"`` or ``"time"``.

        components
            Must be ``"real"``, ``"imag"``, or ``"both"``.

        freq_unit
            Must be ``"hz"`` or ``"ppm"``.
        """
        sanity_check(
            ("domain", domain, sfuncs.check_one_of, ("freq", "time")),
            ("components", components, sfuncs.check_one_of, ("real", "imag", "both")),
            ("freq_unit", freq_unit, sfuncs.check_frequency_unit, (self.hz_ppm_valid,)),
        )

        fig = plt.figure()
        ax = fig.add_subplot()
        y = copy.deepcopy(self._data)

        if domain == "freq":
            x = self.get_shifts(unit=freq_unit)[0]
            y[0] /= 2
            y = sig.ft(y)
            label = f"$\\omega$ ({freq_unit.replace('h', 'H')})"
        elif domain == "time":
            x = self.get_timepoints()[0]
            label = "$t$ (s)"

        if components in ["real", "both"]:
            ax.plot(x, y.real, color="k")
        if components in ["imag", "both"]:
            ax.plot(x, y.imag, color="#808080")

        ax.set_xlabel(label)
        ax.set_xlim((x[0], x[-1]))

        plt.show()

    @logger
    def estimate(
        self,
        region: Optional[Tuple[float, float]] = None,
        noise_region: Optional[Tuple[float, float]] = None,
        region_unit: str = "hz",
        initial_guess: Optional[Union[np.ndarray, int]] = None,
        method: str = "gauss-newton",
        phase_variance: bool = True,
        max_iterations: Optional[int] = None,
        cut_ratio: Optional[float] = 1.1,
        mpm_trim: Optional[int] = 4096,
        nlp_trim: Optional[int] = None,
        strict_region_order: bool = False,
        fprint: bool = True,
        _log: bool = True,
    ) -> None:
        r"""Estimate a specified region of the signal.

        The basic steps that this method carries out are:

        * (Optional, but highly advised) Generate a frequency-filtered signal
          corresponding to the specified region.
        * (Optional) Generate an inital guess using the Matrix Pencil Method (MPM).
        * Apply numerical optimisation to determine a final estimate of the signal
          parameters

        Parameters
        ----------
        region
            The frequency range of interest. Should be of the form ``[left, right]``
            where ``left`` and ``right`` are the left and right bounds of the region
            of interest. If ``None``, the full signal will be considered, though
            for sufficently large and complex signals it is probable that poor and
            slow performance will be achieved.

        noise_region
            If ``region`` is not ``None``, this must be of the form ``[left, right]``
            too. This should specify a frequency range where no noticeable signals
            reside, i.e. only noise exists.

        region_unit
            One of ``"hz"`` or ``"ppm"`` Specifies the units that ``region``
            and ``noise_region`` have been given as.

        initial_guess
            If ``None``, an initial guess will be generated using the MPM,
            with the Minimum Descritpion Length being used to estimate the
            number of oscilltors present. If and int, the MPM will be used to
            compute the initial guess with the value given being the number of
            oscillators. If a NumPy array, this array will be used as the initial
            guess.

        method
            Specifies the optimisation method.

            * ``"exact"`` Uses SciPy's
              `trust-constr routine <https://docs.scipy.org/doc/scipy/reference/
              optimize.minimize-trustconstr.html\#optimize-minimize-trustconstr>`_
              The Hessian will be exact.
            * ``"gauss-newton"`` Uses SciPy's
              `trust-constr routine <https://docs.scipy.org/doc/scipy/reference/
              optimize.minimize-trustconstr.html\#optimize-minimize-trustconstr>`_
              The Hessian will be approximated based on the
              `Gauss-Newton method <https://en.wikipedia.org/wiki/
              Gauss%E2%80%93Newton_algorithm>`_
            * ``"lbfgs"`` Uses SciPy's
              `L-BFGS-B routine <https://docs.scipy.org/doc/scipy/reference/
              optimize.minimize-lbfgsb.html#optimize-minimize-lbfgsb>`_.

        phase_variance
            Whether or not to include the variance of oscillator phases in the cost
            function. This should be set to ``True`` in cases where the signal being
            considered is derived from well-phased data.

        max_iterations
            A value specifiying the number of iterations the routine may run
            through before it is terminated. If ``None``, the default number
            of maximum iterations is set (``100`` if ``method`` is
            ``"exact"`` or ``"gauss-newton"``, and ``500`` if ``"method"`` is
            ``"lbfgs"``).

        mpm_trim
            Specifies the maximal size allowed for the filtered signal when
            undergoing the Matrix Pencil. If ``None``, no trimming is applied
            to the signal. If an int, and the filtered signal has a size
            greater than ``mpm_trim``, this signal will be set as
            ``signal[:mpm_trim]``.

        nlp_trim
            Specifies the maximal size allowed for the filtered signal when undergoing
            nonlinear programming. By default (``None``), no trimming is applied to
            the signal. If an int, and the filtered signal has a size greater than
            ``nlp_trim``, this signal will be set as ``signal[:nlp_trim]``.

        strict_region_order
            If `True`, the first elements of ``region`` and ``noise_region`` will
            be taken as the left bounds and the second elements will be taken
            as the right bounds, even if this leads to selecting a signal which
            wraps around itself. If ``False``, the ordering of the elements is
            irrelevant, the higher frequency bound will be taken as the left bound,
            and the lower frequency will be taken as the right bound of the region.

        fprint
            Whether of not to output information to the terminal.

        _log
            Ignore this!
        """
        sanity_check(
            (
                "region_unit", region_unit, sfuncs.check_frequency_unit,
                (self.hz_ppm_valid,),
            ),
            (
                "initial_guess", initial_guess, sfuncs.check_initial_guess,
                (self.dim,), {}, True
            ),
            ("method", method, sfuncs.check_one_of, ("lbfgs", "gauss-newton", "exact")),
            ("phase_variance", phase_variance, sfuncs.check_bool),
            (
                "max_iterations", max_iterations, sfuncs.check_int, (),
                {"min_value": 1}, True,
            ),
            ("fprint", fprint, sfuncs.check_bool),
            ("mpm_trim", mpm_trim, sfuncs.check_int, (), {"min_value": 1}, True),
            ("nlp_trim", nlp_trim, sfuncs.check_int, (), {"min_value": 1}, True),
            (
                "cut_ratio", cut_ratio, sfuncs.check_float, (),
                {"greater_than_one": True}, True,
            ),
            ("strict_region_order", strict_region_order, sfuncs.check_bool),
        )

        sanity_check(
            (
                "region", region, sfuncs.check_region,
                (self.sw(region_unit), self.offset(region_unit)), {}, True,
            ),
            (
                "noise_region", noise_region, sfuncs.check_region,
                (self.sw(region_unit), self.offset(region_unit)), {}, True,
            ),
        )

        # The plan of action:
        # --> Derive filtered signals (both cut and uncut)
        # --> Run the MDL followed by MPM for an initial guess on cut signal
        # --> Run Optimiser on cut signal
        # --> Run Optimiser on uncut signal
        if region is None:
            region = self.convert(
                ((0, self._data.size - 1),), "idx->hz",
            )
            noise_region = None

            signal = self._data
            if (mpm_trim is None) or (mpm_trim > signal.size):
                mpm_trim = signal.size
            if (nlp_trim is None) or (nlp_trim > signal.size):
                nlp_trim = signal.size

            expinfo = ExpInfo(1, self.sw(), self.offset(), self.sfo)

            if isinstance(initial_guess, np.ndarray):
                x0 = initial_guess
            else:
                oscillators = initial_guess if isinstance(initial_guess, int) else 0
                x0 = MatrixPencil(
                    expinfo,
                    signal[:mpm_trim],
                    oscillators=oscillators,
                    fprint=fprint,
                ).get_params()
                if x0.size == 0:
                    return self._results.append(
                        Result(
                            np.array([[]]),
                            np.array([[]]),
                            region,
                            noise_region,
                            self.sfo,
                        )
                    )

            final_result = NonlinearProgramming(
                expinfo,
                signal[:nlp_trim],
                x0,
                phase_variance=phase_variance,
                method=method,
                max_iterations=max_iterations,
                fprint=fprint,
            )

        else:
            filt = Filter(
                self._data,
                ExpInfo(1, self.sw(), self.offset(), self.sfo),
                region,
                noise_region,
                region_unit=region_unit,
                strict_region_order=strict_region_order,
            )

            cut_signal, cut_expinfo = filt.get_filtered_fid()
            uncut_signal, uncut_expinfo = filt.get_filtered_fid(cut_ratio=None)
            region = filt.get_region()
            noise_region = filt.get_noise_region()

            cut_size = cut_signal.size
            uncut_size = uncut_signal.size
            if (mpm_trim is None) or (mpm_trim > cut_size):
                mpm_trim = cut_size
            if (nlp_trim is None) or (nlp_trim > uncut_size):
                nlp_trim = uncut_size

            if isinstance(initial_guess, np.ndarray):
                x0 = initial_guess
            else:
                oscillators = initial_guess if isinstance(initial_guess, int) else 0
                x0 = MatrixPencil(
                    cut_expinfo,
                    cut_signal[:mpm_trim],
                    oscillators=oscillators,
                    fprint=fprint,
                ).get_params()

                if x0.size == 0:
                    return self._results.append(
                        Result(
                            np.array([[]]),
                            np.array([[]]),
                            region,
                            noise_region,
                            self.sfo,
                        )
                    )

            cut_result = NonlinearProgramming(
                cut_expinfo,
                cut_signal[:mpm_trim],
                x0,
                phase_variance=phase_variance,
                method=method,
                max_iterations=max_iterations,
                fprint=fprint,
            ).get_params()

            final_result = NonlinearProgramming(
                uncut_expinfo,
                uncut_signal[:nlp_trim],
                cut_result,
                phase_variance=phase_variance,
                method=method,
                max_iterations=max_iterations,
                fprint=fprint,
            )

        self._results.append(
            Result(
                final_result.get_params(),
                final_result.get_errors(),
                region,
                noise_region,
                self.sfo,
            )
        )

    @logger
    def subband_estimate(
        self,
        noise_region: Tuple[float, float],
        noise_region_unit: str = "hz",
        nsubbands: Optional[int] = None,
        method: str = "gauss-newton",
        phase_variance: bool = True,
        max_iterations: Optional[int] = None,
        cut_ratio: Optional[float] = 1.1,
        mpm_trim: Optional[int] = 4096,
        nlp_trim: Optional[int] = None,
        fprint: bool = True,
        _log: bool = True,
    ) -> None:
        r"""Perform estiamtion on the entire signal via estimation of frequency-filtered
        sub-bands.

        This method splits the signal up into ``nsubbands`` equally-sized region
        and extracts parameters from each region before finally concatenating all
        the results together.

        Parameters
        ----------
        noise_region
            Specifies a frequency range where no noticeable signals reside, i.e. only
            noise exists.

        noise_region_unit
            One of ``"hz"`` or ``"ppm"``. Specifies the units that ``noise_region``
            have been given in.

<<<<<<< HEAD
        subbands
=======
        nsubbands
>>>>>>> 88f1da51
            The number of sub-bands to break the signal into. If ``None``, the number
            will be set as the nearest integer to the data size divided by 500.

        method
            Specifies the optimisation method.

            * ``"exact"`` Uses SciPy's
              `trust-constr routine <https://docs.scipy.org/doc/scipy/reference/
              optimize.minimize-trustconstr.html\#optimize-minimize-trustconstr>`_
              The Hessian will be exact.
            * ``"gauss-newton"`` Uses SciPy's
              `trust-constr routine <https://docs.scipy.org/doc/scipy/reference/
              optimize.minimize-trustconstr.html\#optimize-minimize-trustconstr>`_
              The Hessian will be approximated based on the
              `Gauss-Newton method <https://en.wikipedia.org/wiki/
              Gauss%E2%80%93Newton_algorithm>`_
            * ``"lbfgs"`` Uses SciPy's
              `L-BFGS-B routine <https://docs.scipy.org/doc/scipy/reference/
              optimize.minimize-lbfgsb.html#optimize-minimize-lbfgsb>`_.

        phase_variance
            Whether or not to include the variance of oscillator phases in the cost
            function. This should be set to ``True`` in cases where the signal being
            considered is derived from well-phased data.

        max_iterations
            A value specifiying the number of iterations the routine may run
            through before it is terminated. If ``None``, the default number
            of maximum iterations is set (``100`` if ``method`` is
            ``"exact"`` or ``"gauss-newton"``, and ``500`` if ``"method"`` is
            ``"lbfgs"``).

        mpm_trim
            Specifies the maximal size allowed for the filtered signal when
            undergoing the Matrix Pencil. If ``None``, no trimming is applied
            to the signal. If an int, and the filtered signal has a size
            greater than ``mpm_trim``, this signal will be set as
            ``signal[:mpm_trim]``.

        nlp_trim
            Specifies the maximal size allowed for the filtered signal when undergoing
            nonlinear programming. By default (``None``), no trimming is applied to
            the signal. If an int, and the filtered signal has a size greater than
            ``nlp_trim``, this signal will be set as ``signal[:nlp_trim]``.

        strict_region_order
            If `True`, the first elements of ``region`` and ``noise_region`` will
            be taken as the left bounds and the second elements will be taken
            as the right bounds, even if this leads to selecting a signal which
            wraps around itself. If ``False``, the ordering of the elements is
            irrelevant, the higher frequency bound will be taken as the left bound,
            and the lower frequency will be taken as the right bound of the region.

        fprint
            Whether of not to output information to the terminal.
<<<<<<< HEAD
=======

        _log
            Ignore this!
>>>>>>> 88f1da51
        """
        sanity_check(
            (
                "noise_region_unit", noise_region_unit, sfuncs.check_frequency_unit,
                (self.hz_ppm_valid,),
            ),
            ("nsubbands", nsubbands, sfuncs.check_int, (), {"min_value": 1}, True),
            ("method", method, sfuncs.check_one_of, ("lbfgs", "gauss-newton", "exact")),
            ("phase_variance", phase_variance, sfuncs.check_bool),
            (
                "max_iterations", max_iterations, sfuncs.check_int, (),
                {"min_value": 1}, True,
            ),
            ("fprint", fprint, sfuncs.check_bool),
            ("mpm_trim", mpm_trim, sfuncs.check_int, (), {"min_value": 1}, True),
            ("nlp_trim", nlp_trim, sfuncs.check_int, (), {"min_value": 1}, True),
            (
                "cut_ratio", cut_ratio, sfuncs.check_float, (),
                {"greater_than_one": True}, True,
            ),
        )

        sanity_check(
            (
                "noise_region", noise_region, sfuncs.check_region,
                (self.sw(noise_region_unit), self.offset(noise_region_unit)), {}, True,
            ),
        )

        if nsubbands is None:
            nsubbands = int(np.ceil(self.data.size / 500))

        noise_region = self.convert([noise_region], f"{noise_region_unit}->hz")

        idxs, mid_idxs = self._get_subband_indices(nsubbands)
        shifts, = self.get_shifts()
        regions = [(shifts[idx[0]], shifts[idx[1]]) for idx in idxs]
        mid_regions = [(shifts[mid_idx[0]], shifts[mid_idx[1]]) for mid_idx in mid_idxs]

        if fprint:
            print(f"Starting sub-band estimation using {nsubbands} sub-bands:")

        params = None
        errors = None
        for i, (region, mid_region) in enumerate(zip(regions, mid_regions), start=1):
            if fprint:
                msg = (
                    f"--> Estimating region #{i}: "
                    f"{mid_region[0]:.2f} - {mid_region[1]:.2f}Hz"
                )
                if self.hz_ppm_valid:
                    mid_region_ppm = self.convert([mid_region], "hz->ppm")[0]
                    msg += f" ({mid_region_ppm[0]:.3f} - {mid_region_ppm[1]:.3f}ppm)"
                print(msg)

            self.estimate(
                region, noise_region, region_unit="hz", method=method,
                phase_variance=phase_variance, max_iterations=max_iterations,
                cut_ratio=cut_ratio, mpm_trim=mpm_trim, nlp_trim=nlp_trim,
                fprint=False, strict_region_order=True, _log=False,
            )
            p, e = self._keep_middle_freqs(self._results.pop(), mid_region)

            if p is None:
                continue
            if params is None:
                params = p
                errors = e
            else:
                params = np.vstack((params, p))
                errors = np.vstack((errors, e))

        sort_idx = np.argsort(params[:, 2])
        params = params[sort_idx]
        errors = errors[sort_idx]

        if fprint:
            print(f"{GRE}Sub-band estimation complete.{END}")
        self._results.append(
            Result(params, errors, region=None, noise_region=None, sfo=self.sfo)
        )

    def _get_subband_indices(
        self,
        nsubbands: int,
    ) -> Tuple[Iterable[Tuple[int, int]], Iterable[Tuple[int, int]]]:
        # (nsubbands - 2) full-size regions plus 2 half-size regions on each end.
        width = int(np.ceil(2 * self.data.size / (nsubbands - 1)))
        mid_width = int(np.ceil(width / 2))
        start_factor = int(np.ceil(self.data.size / (nsubbands - 1)))
        idxs = []
        mid_idxs = []
        for i in range(0, nsubbands - 2):
            start = i * start_factor
            mid_start = int(np.ceil((i + 0.5) * start_factor))
            if i == nsubbands - 3:
                idxs.append((start, self.data.size - 1))
            else:
                idxs.append((start, start + width))
            mid_idxs.append((mid_start, mid_start + mid_width))

        idxs.insert(0, (0, start_factor))
        idxs.append(((nsubbands - 2) * start_factor, self.data.size - 1))
        mid_idxs.insert(0, (0, mid_idxs[0][0]))
        mid_idxs.append((mid_idxs[-1][-1], self.data.size - 1))

        return idxs, mid_idxs

    @staticmethod
    def _keep_middle_freqs(
        result: Result,
        mid_region: Tuple[float, float],
    ) -> Tuple[np.ndarray, np.ndarray]:
        if result.params.size == 0:
            return None, None
        to_remove = (
            list(np.nonzero(result.params[:, 2] >= mid_region[0])[0]) +
            list(np.nonzero(result.params[:, 2] < mid_region[1])[0])
        )
        return (
            np.delete(result.params, to_remove, axis=0),
            np.delete(result.errors, to_remove, axis=0),
        )

    def make_fid(
        self,
        indices: Optional[Iterable[int]] = None,
        pts: Optional[Iterable[int]] = None,
    ) -> np.ndarray:
        r"""Construct a noiseless FID from estimation result parameters.

        Parameters
        ----------
        indices
            The indices of results to extract errors from. Index ``0`` corresponds to
            the first result obtained using the estimator, ``1`` corresponds to
            the next, etc.  If ``None``, all results will be used.

        pts
            The number of points to construct the time-points with in each dimesnion.
            If ``None``, and ``self.default_pts`` is a tuple of ints, it will be
            used.
        """
        sanity_check(
            (
                "indices", indices, sfuncs.check_int_list, (),
                {"max_value": len(self._results) - 1}, True,
            ),
            (
                "pts", pts, sfuncs.check_int_list, (),
                {
                    "length": self.dim,
                    "len_one_can_be_listless": True,
                    "min_value": 1,
                },
                True,
            ),
        )

        return super().make_fid(indices, pts=pts)

    @logger
    def plot_result(
        self,
        indices: Optional[Iterable[int]] = None,
        *,
        plot_residual: bool = True,
        plot_model: bool = False,
        residual_shift: Optional[Iterable[float]] = None,
        model_shift: Optional[float] = None,
        shifts_unit: str = "ppm",
        data_color: Any = "#000000",
        residual_color: Any = "#808080",
        model_color: Any = "#808080",
        oscillator_colors: Optional[Any] = None,
        show_labels: bool = False,
        stylesheet: Optional[Union[str, Path]] = None,
    ) -> Iterable[ResultPlotter]:
        """Write estimation results to text and PDF files.

        Parameters
        ----------
        indices
            The indices of results to include. Index ``0`` corresponds to the first
            result obtained using the estimator, ``1`` corresponds to the next, etc.
            If ``None``, all results will be included.

        plot_model
            If ``True``, plot the model generated using ``result``. This model is
            a summation of all oscillator present in the result.

        plot_residual
            If ``True``, plot the difference between the data and the model
            generated using ``result``.

        residual_shift
            Specifies a translation of the residual plot along the y-axis. If
            ``None``, a default shift will be applied.

        model_shift
            Specifies a translation of the residual plot along the y-axis. If
            ``None``, a default shift will be applied.

        shifts_unit
            Units to display chemical shifts in. Must be either ``'ppm'`` or
            ``'hz'``.

        data_color
            The colour used to plot the data. Any value that is recognised by
            matplotlib as a color is permitted. See `here
            <https://matplotlib.org/stable/tutorials/colors/colors.html>`_ for
            a full description of valid values.

        residual_color
            # The colour used to plot the residual. See ``data_color`` for a
            # description of valid colors.

        model_color
            The colour used to plot the model. See ``data_color`` for a
            description of valid colors.

        oscillator_colors
            Describes how to color individual oscillators. The following
            is a complete list of options:

            * If a valid matplotlib color is given, all oscillators will
              be given this color.
            * If a string corresponding to a matplotlib colormap is given,
              the oscillators will be consecutively shaded by linear increments
              of this colormap. For all valid colormaps, see
              `here <https://matplotlib.org/stable/tutorials/colors/\
              colormaps.html>`__
            * If an iterable object containing valid matplotlib colors is
              given, these colors will be cycled.
              For example, if ``oscillator_colors = ['r', 'g', 'b']``:

              + Oscillators 1, 4, 7, ... would be :red:`red (#FF0000)`
              + Oscillators 2, 5, 8, ... would be :green:`green (#008000)`
              + Oscillators 3, 6, 9, ... would be :blue:`blue (#0000FF)`

            * If ``None``, the default colouring method will be applied, which
              involves cycling through the following colors:

                - :oscblue:`#1063E0`
                - :oscorange:`#EB9310`
                - :oscgreen:`#2BB539`
                - :oscred:`#D4200C`

        show_labels
            If ``True``, each oscillator will be given a numerical label
            in the plot, if ``False``, the labels will be hidden.

        stylesheet
            The name of/path to a matplotlib stylesheet for further
            customaisation of the plot. See `here <https://matplotlib.org/\
            stable/tutorials/introductory/customizing.html>`__ for more
            information on stylesheets.
        """
        self._check_results_exist()
        sanity_check(
            (
                "indices", indices, sfuncs.check_int_list, (),
                {
                    "must_be_positive": True,
                    "max_value": len(self._results) - 1,
                },
                True,
            ),
            ("plot_residual", plot_residual, sfuncs.check_bool),
            ("plot_model", plot_model, sfuncs.check_bool),
            ("residual_shift", residual_shift, sfuncs.check_float, (), {}, True),
            ("model_shift", model_shift, sfuncs.check_float, (), {}, True),
            (
                "shifts_unit", shifts_unit, sfuncs.check_frequency_unit,
                (self.hz_ppm_valid,),
            ),
            ("data_color", data_color, sfuncs.check_mpl_color),
            ("residual_color", residual_color, sfuncs.check_mpl_color),
            ("model_color", model_color, sfuncs.check_mpl_color),
            (
                "oscillator_colors", oscillator_colors, sfuncs.check_oscillator_colors,
                (), {}, True,
            ),
            ("show_labels", show_labels, sfuncs.check_bool),
            ("stylesheet", stylesheet, sfuncs.check_str, (), {}, True),
        )
        results = self.get_results(indices)

        expinfo = ExpInfo(
            1,
            sw=self.sw(),
            offset=self.offset(),
            sfo=self.sfo,
            nuclei=self.nuclei,
            default_pts=self.default_pts,
        )

        return [
            ResultPlotter(
                self._data,
                result.get_params(funit="hz"),
                expinfo,
                region=result.get_region(unit=shifts_unit),
                shifts_unit=shifts_unit,
                plot_residual=plot_residual,
                plot_model=plot_model,
                residual_shift=residual_shift,
                model_shift=model_shift,
                data_color=data_color,
                residual_color=residual_color,
                model_color=model_color,
                oscillator_colors=oscillator_colors,
                show_labels=show_labels,
                stylesheet=stylesheet,
            )
            for result in results
        ]<|MERGE_RESOLUTION|>--- conflicted
+++ resolved
@@ -1,11 +1,7 @@
 # onedim.py
 # Simon Hulse
 # simon.hulse@chem.ox.ac.uk
-<<<<<<< HEAD
-# Last Edited: Sun 19 Jun 2022 23:54:33 BST
-=======
-# Last Edited: Mon 20 Jun 2022 00:09:54 BST
->>>>>>> 88f1da51
+# Last Edited: Mon 20 Jun 2022 00:11:28 BST
 
 from __future__ import annotations
 import copy
@@ -666,11 +662,7 @@
             One of ``"hz"`` or ``"ppm"``. Specifies the units that ``noise_region``
             have been given in.
 
-<<<<<<< HEAD
-        subbands
-=======
         nsubbands
->>>>>>> 88f1da51
             The number of sub-bands to break the signal into. If ``None``, the number
             will be set as the nearest integer to the data size divided by 500.
 
@@ -726,12 +718,9 @@
 
         fprint
             Whether of not to output information to the terminal.
-<<<<<<< HEAD
-=======
 
         _log
             Ignore this!
->>>>>>> 88f1da51
         """
         sanity_check(
             (
