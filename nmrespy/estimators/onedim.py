--- conflicted
+++ resolved
@@ -1,11 +1,7 @@
 # onedim.py
 # Simon Hulse
 # simon.hulse@chem.ox.ac.uk
-<<<<<<< HEAD
-# Last Edited: Tue 21 Jun 2022 00:20:49 BST
-=======
-# Last Edited: Fri 24 Jun 2022 20:18:21 BST
->>>>>>> a2d5eb77
+# Last Edited: Wed 06 Jul 2022 11:29:52 BST
 
 from __future__ import annotations
 import copy
