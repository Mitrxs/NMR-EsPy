# _funcs.py
# Simon Hulse
# simon.hulse@chem.ox.ac.uk
<<<<<<< HEAD
# Last Edited: Fri 24 Feb 2023 11:04:41 GMT
=======
# Last Edited: Fri 24 Feb 2023 11:09:24 GMT
>>>>>>> 63cc38c8

"""Definitions of fidelities, gradients, and Hessians."""

from typing import Dict, Tuple
import numpy as np
import scipy as sp


args_type = Tuple[np.ndarray, np.ndarray, int, np.ndarray, list, bool]


class FunctionFactory:
    """Object which computes and memoises the objective gradient and hessian for
    a given set of parameters.
    """

    def __init__(self, theta: np.ndarray, fun: callable, *args) -> None:
        self.theta = theta
        self.fun = fun
        self.obj = None
        self.grad = None
        self.hess = None
        self.args = args

    def _compute_if_needed(self):
        """Determine if quantities need to be computed.

        Determines whether parameters array has changed, or the objective has not
        been computed yet. If either of these are so, obj and grad are
        computed.
        """
        if self.obj is None:
            self.obj, self.grad, self.hess = self.fun(self.theta, *self.args)

    def model(self, p) -> float:
        return self.objective + self.gradient @ p + 0.5 * (p.T @ self.hessian @ p)

    @property
    def objective(self) -> float:
        self._compute_if_needed()
        return self.obj

    @property
    def gradient(self) -> np.ndarray:
        self._compute_if_needed()
        return self.grad

    @property
    def gradient_norm(self) -> float:
        return sp.linalg.norm(self.gradient)

    @property
    def hessian(self) -> np.ndarray:
        self._compute_if_needed()
        return self.hess


class FunctionFactory1DExact(FunctionFactory):
    def __init__(self, theta: np.ndarray, *args) -> None:
        super().__init__(theta, obj_grad_true_hess_1d, *args)


class FunctionFactory1DGaussNewton(FunctionFactory):
    def __init__(self, theta: np.ndarray, *args) -> None:
        super().__init__(theta, obj_grad_gauss_newton_hess_1d, *args)


class FunctionFactory2DExact(FunctionFactory):
    def __init__(self, theta: np.ndarray, *args) -> None:
        super().__init__(theta, obj_grad_true_hess_2d, *args)


class FunctionFactory2DGaussNewton(FunctionFactory):
    def __init__(self, theta: np.ndarray, *args) -> None:
        super().__init__(theta, obj_grad_gauss_newton_hess_2d, *args)


def first_derivatives_1d(
    model_per_osc: np.ndarray, idx: list, deriv_functions: Dict[str, callable],
) -> np.ndarray:
    """Compute all partial derivatives of a 1D model signal.

    Parameters
    ----------
    model_per_osc
        ``(N, M)`` shape array containing ``N``-length vectors corresponding to each
        oscillator's contribution to the model.

    idx
        List denoting the parameter types which are to be optimised.

        * ``0`` - amplitude
        * ``1`` - phase
        * ``2`` - frequency
        * ``3`` - damping factor

    deriv_functions
        Dictionary containing callables to compute partial derivatives.

    Returns
    -------
    d1: np.ndarray
        ``(N, p * M)`` shape array containing all first partial derivatives,
         where ``p = len(idx)``.

    See Also
    --------
    :py:func:`obj_grad_1d`
    :py:func:`obj_grad_true_hess_1d`
    :py:func:`obj_grad_gauss_newton_hess_1d`
    """
    p = len(idx)
    m = model_per_osc.shape[1]
    d1 = np.zeros((model_per_osc.shape[0], m * p), dtype="complex")

    ad = deriv_functions["a"]
    pd = deriv_functions["p"]
    fd = deriv_functions["f"]
    dd = deriv_functions["d"]

    # At points denoted ---x y z---, the parameters to be
    # optimised have been established, and the parameters are stated:
    # a: amplitudes
    # φ: phases
    # f: frequencies
    # η: damping factors
    if 0 in idx:
        d1[:, :m] = ad(model_per_osc)  # a
        if 1 in idx:
            d1[:, m : 2 * m] = pd(model_per_osc)  # φ
            if 2 in idx:
                d1[:, 2 * m : 3 * m] = fd(model_per_osc)  # f
                if 3 in idx:
                    # ---a φ f η--- (all parameters)
                    d1[:, 3 * m :] = dd(model_per_osc)  # η
                # ---a φ f---
            elif 3 in idx:
                # ---a φ η---
                d1[:, 2 * m :] = dd(model_per_osc)  # η
            # ---a φ---
        elif 2 in idx:
            d1[:, m : 2 * m] = fd(model_per_osc)  # f
            if 3 in idx:
                # ---a f η---
                d1[:, 2 * m :] = dd(model_per_osc)  # η
            # ---a f---
        elif 3 in idx:
            # ---a η---
            d1[:, m:] = dd(model_per_osc)  # η
        # ---a only---
    elif 1 in idx:
        d1[:, :m] = pd(model_per_osc)  # φ
        if 2 in idx:
            d1[:, m : 2 * m] = fd(model_per_osc)  # f
            if 3 in idx:
                # ---φ f η---
                d1[:, 2 * m :] = dd(model_per_osc)  # η
            # ---φ f---
        elif 3 in idx:
            # ---φ η---
            d1[:, m:] = dd(model_per_osc)  # η
        # ---φ only---
    elif 2 in idx:
        d1[:, :m] = fd(model_per_osc)  # f
        if 3 in idx:
            # ---f η---
            d1[:, m:] = dd(model_per_osc)  # η
        # ---f only---
    else:
        # ---η only---
        d1[:, :] = dd(model_per_osc)  # η

    return d1


def second_derivatives_1d(
    d1: np.ndarray, idx: list, deriv_functions: Dict[str, callable],
) -> np.ndarray:
    """Compute all partial derivatives of a 2D model signal.

    Parameters
    ----------
    d1
        ``(N, p * M)`` shape array containing ``N``-length vectors corresponding to
        all first derivatives of the model, with ``p = len(idx)``.

    idx
        List denoting the parameter types which are to be optimised.

        * ``0`` - amplitude
        * ``1`` - phase
        * ``2`` - frequency
        * ``3`` - damping factor

    deriv_functions
        Dictionary containing callables to compute partial derivatives.

    Returns
    -------
    d2: np.ndarray
        ``(N, (p * (p + 1) * M) // 2)`` shape array containing all non-trivially zero
        second partial derivatives.

    See Also
    --------
    :py:func:`obj_grad_true_hess_1d`
    :py:func:`obj_grad_gauss_newton_hess_1d`
    """
    p = len(idx)
    n, m = d1.shape[0], d1.shape[1] // p
    # int((p * (p + 1)) / 2) --> p-th triangle number
    # gives array of:
    # --> nx10m if all oscs are to be optimised
    # --> nx6m if one type is passive
    # --> nx3m if two types are passive
    # --> nxm if three types are passive
    d2 = np.zeros((n, m * p * (p + 1) // 2), dtype="complex")

    ad = deriv_functions["a"]
    pd = deriv_functions["p"]
    fd = deriv_functions["f"]
    dd = deriv_functions["d"]

    # At points denoted ---x y z---, the parameters to be
    # optimised have been established, and the parameters are stated:
    # a: amplitudes
    # φ: phases
    # f: frequencies
    # η: damping factors
    if 0 in idx:
        # (a-a is trivially zero)
        if 1 in idx:
            d2[:, m : 2 * m] = pd(d1[:, :m])  # a-φ
            if 2 in idx:
                d2[:, 2 * m : 3 * m] = ad(d1[:, 2 * m : 3 * m])  # a-f
                if 3 in idx:
                    # ---a φ f η---
                    d2[:, 3 * m : 4 * m] = ad(d1[:, 3 * m : 4 * m])  # a-η
                    d2[:, 4 * m : 5 * m] = pd(d1[:, m : 2 * m])  # φ-φ
                    d2[:, 5 * m : 6 * m] = pd(d1[:, 2 * m : 3 * m])  # φ-f
                    d2[:, 6 * m : 7 * m] = pd(d1[:, 3 * m : 4 * m])  # φ-η
                    d2[:, 7 * m : 8 * m] = fd(d1[:, 2 * m : 3 * m])  # f-f
                    d2[:, 8 * m : 9 * m] = dd(d1[:, 2 * m : 3 * m])  # f-η
                    d2[:, 9 * m :] = dd(d1[:, 3 * m :])  # η-η
                else:
                    # ---a φ f---
                    d2[:, 3 * m : 4 * m] = pd(d1[:, m : 2 * m])  # φ-φ
                    d2[:, 4 * m : 5 * m] = pd(d1[:, 2 * m :])  # φ-f
                    d2[:, 5 * m :] = fd(d1[:, 2 * m :])  # f-f
            elif 3 in idx:
                # ---a φ η---
                d2[:, 2 * m : 3 * m] = ad(d1[:, 2 * m :])  # a-η
                d2[:, 3 * m : 4 * m] = pd(d1[:, m : 2 * m])  # φ-φ
                d2[:, 4 * m : 5 * m] = pd(d1[:, 2 * m :])  # φ-η
                d2[:, 5 * m :] = dd(d1[:, 2 * m :])  # η-η
            else:
                # ---a φ---
                d2[:, 2 * m :] = pd(d1[:, m:])  # φ-φ
        elif 2 in idx:
            d2[:, m : 2 * m] = ad(d1[:, m : 2 * m])  # a-f
            if 3 in idx:
                # ---a f η---
                d2[:, 2 * m : 3 * m] = ad(d1[:, 2 * m :])  # a-η
                d2[:, 3 * m : 4 * m] = fd(d1[:, m : 2 * m])  # f-f
                d2[:, 4 * m : 5 * m] = dd(d1[:, m : 2 * m])  # f-η
                d2[:, 5 * m :] = dd(d1[:, 2 * m :])  # η-η
            else:
                # ---a f---
                d2[:, 2 * m :] = fd(d1[:, m:])  # f-f
        elif 3 in idx:
            # ---a η---
            d2[:, m :] = dd(d1[:, :m])  # a-η
            d2[:, 2 * m :] = dd(d1[:, m:])  # η-η
        # ---a only---
    elif 1 in idx:
        d2[:, :m] = pd(d1[:, :m])  # φ-φ
        if 2 in idx:
            d2[:, m : 2 * m] = pd(d1[:, m : 2 * m])  # φ-f
            if 3 in idx:
                # ---φ f η---
                d2[:, 2 * m : 3 * m] = pd(d1[:, 2 * m :])  # φ-η
                d2[:, 3 * m : 4 * m] = fd(d1[:, m : 2 * m])  # f-f
                d2[:, 4 * m : 5 * m] = dd(d1[:, m : 2 * m])  # f-η
                d2[:, 5 * m :] = dd(d1[:, 2 * m :])  # η-η
            else:
                # ---φ f---
                d2[:, 2 * m :] = fd(d1[:, m:])  # f-f
        elif 3 in idx:
            # ---φ η---
            d2[:, m : 2 * m] = pd(d1[:, m:])  # φ-η
            d2[:, 2 * m :] = dd(d1[:, m:])  # η-η
        # ---φ only---
    elif 2 in idx:
        d2[:, :m] = fd(d1[:, :m])  # f-f
        if 3 in idx:
            # ---f η---
            d2[:, m : 2 * m] = dd(d1[:, :m])  # f-η
            d2[:, 2 * m :] = dd(d1[:, m:])  # η-η
        # ---f only---
    else:
        # ---η only---
        d2 = dd(d1)  # η-η

    return d2


def obj_1d(active: np.ndarray, *args: args_type) -> float:
    """Compute the objective for 1D data.

    Parameters
    ----------
    active
        Array of active parameters (parameters to be optimised).

    args : list_iterator
        Contains elements in the following order:

        * **data:** Array of the original FID data.
        * **tp:** The time-points the signal was sampled at
        * **m:** Number of oscillators
        * **passive:** Passive parameters (not to be optimised).
        * **idx:** Indicates the types of parameters that are
          active:

              + ``0`` - amplitudes.
              + ``1`` - phases.
              + ``2`` - frequencies.
              + ``3`` - damping factors.

        * **phase_variance:** If ``True``, include the oscillator phase
          variance to the cost function.

    Returns
    -------
    obj: float
        Value of the objective.
    """
    data, tp, m, passive, idx, phasevar = args

    # reconstruct correctly ordered parameter vector from
    # active and passive parameters.
    theta = _construct_parameters(active, passive, m, idx)

    Z = np.exp(np.outer(tp[0], 2j * np.pi * theta[2 * m : 3 * m] - theta[3 * m :]))
    alpha = (theta[:m] * np.exp(1j * theta[m : 2 * m]))
    model = Z @ alpha
    diff = data - model

    obj = np.real(diff.conj().T @ diff)

    if phasevar:
        # If 0 in idx, phases will be between m and 2m, as amps
        # also present if not, phases will be between 0 and m
        i = 1 if 0 in idx else 0
        phases = theta[i * m : (i + 1) * m]
        obj += pv_obj(phases)

    return obj


def obj_grad_1d(active: np.ndarray, *args: args_type) -> Tuple[float, np.ndarray]:
    """Compute the objective and gradient for 1D data.

    Parameters
    ----------
    active
        Array of active parameters (parameters to be optimised).

    args : list_iterator
        Contains elements in the following order:

        * **data:** Array of the original FID data.
        * **tp:** The time-points the signal was sampled at
        * **m:** Number of oscillators
        * **passive:** Passive parameters (not to be optimised).
        * **idx:** Indicates the types of parameters that are
          active:

              + ``0`` - amplitudes.
              + ``1`` - phases.
              + ``2`` - frequencies.
              + ``3`` - damping factors.

        * **phase_variance:** If ``True``, include the oscillator phase
          variance to the cost function.

    Returns
    -------
    obj: float
        Value of the objective.

    grad: numpy.ndarray
        Gradient of the objective.
    """
    data, tp, m, passive, idx, phasevar = args

    # reconstruct correctly ordered parameter vector from
    # active and passive parameters.
    theta = _construct_parameters(active, passive, m, idx)

    # N x M array comprising M N-length vectors.
    # Each vector is the model produced by a single oscillator.
    # Broadcasting of signal pole matrix and complex amplitude vector
    model_per_osc = np.exp(
        np.outer(tp[0], (1j * 2 * np.pi * theta[2 * m : 3 * m] - theta[3 * m :]))
    ) * (theta[:m] * np.exp(1j * theta[m : 2 * m]))

    deriv_functions = {
        "a": lambda x: x / theta[:m],
        "p": lambda x: 1j * x,
        "f": lambda x: np.einsum("ij,i->ij", x, (1j * 2 * np.pi * tp[0])),
        "d": lambda x: np.einsum("ij,i->ij", x, -tp[0])
    }

    # ∂x/∂θᵢ
    d1 = first_derivatives_1d(model_per_osc, idx, deriv_functions)

    model = np.einsum("ij->i", model_per_osc)
    diff = data - model

    # --- ℱ(θ) ---
    obj = np.real(diff.conj().T @ diff)
    # --- ∇ℱ(θ) ---
    grad = -2 * np.real(d1.conj().T @ diff)

    if phasevar:
        # If 0 in idx, phases will be between m and 2m, as amps
        # also present if not, phases will be between 0 and m
        i = 1 if 0 in idx else 0
        phases = theta[i * m : (i + 1) * m]
        pv_obj, pv_grad = pv_obj_grad(phases)
        obj += pv_obj
        grad[i * m : (i + 1) * m] += pv_grad

    return obj, grad


def hess_1d(active: np.ndarray, *args: args_type) -> np.ndarray:
    """Hessian of cost function for 1D data.

    Parameters
    ----------
    active
        Array of active parameters (parameters to be optimised).

    args : list_iterator
        Contains elements in the following order:

        * **data:** Array of the original FID data.
        * **tp:** The time-points the signal was sampled at
        * **m:** Number of oscillators
        * **passive:** Passive parameters (not to be optimised).
        * **idx:** Indicates the types of parameters that are
          active:

              + ``0`` - amplitudes.
              + ``1`` - phases.
              + ``2`` - frequencies.
              + ``3`` - damping factors.

        * **phase_variance:** If ``True``, include the oscillator phase
          variance to the cost function.

    Returns
    -------
    hess
        Hessian of cost function.
    """
    data, tp, m, passive, idx, phasevar = args

    # reconstruct correctly ordered parameter vector from
    # active and passive parameters.
    theta = _construct_parameters(active, passive, m, idx)

    # N x M array comprising M N-length vectors.
    # Each vector is the model produced by a single oscillator.
    # Broadcasting of signal pole matrix and complex amplitude vector
    model_per_osc = np.exp(
        np.outer(tp[0], (1j * 2 * np.pi * theta[2 * m : 3 * m] - theta[3 * m :]))
    ) * (theta[:m] * np.exp(1j * theta[m : 2 * m]))

    deriv_functions = {
        "a": lambda x : x / theta[:m],
        "p": lambda x: 1j * x,
        "f": lambda x: np.einsum("ij,i->ij", x, (1j * 2 * np.pi * tp[0])),
        "d": lambda x: np.einsum("ij,i->ij", x, -tp[0])
    }
    # ∂x/∂θᵢ
    d1 = first_derivatives_1d(model_per_osc, idx, deriv_functions)
    # ∂²x/∂θᵢ∂θⱼ values that are not trivially zero.
    # If θᵢ and θⱼ correspond to different oscillators, these second derivatives
    # will always be zero.
    d2 = second_derivatives_1d(d1, idx, deriv_functions)

    model = np.einsum("ij->i", model_per_osc)
    diff = data - model

    # Non-trivially zero values of the second Hessian term:
    # (y - x)† ∂²x/∂θᵢ∂θⱼ
    diagonals = -2 * np.real(np.einsum("ji,j->i", d2.conj(), diff))
    # Determine indices of elements withn non-trivially zero second Hessian term
    # (specfically, those in upper triangle).
    p = len(idx)
    hess_shape = (p * m, p * m)
    hess = np.zeros(hess_shape)
    diag_indices = _generate_diagonal_indices(p, m)
    hess[diag_indices] = diagonals

    main_diagonals = _diagonal_indices(hess_shape[0], k=0)
    # Division by 2 to ensure elements on main diagonal aren't doubled
    # after transposition
    hess[main_diagonals] = hess[main_diagonals] / 2

    # Transpose (hessian is symmetric)
    hess += hess.T

    # Add component containing first derivatives
    hess += 2 * np.real(np.einsum("ki,kj->ij", d1.conj(), d1))

    if phasevar:
        # If 0 in idx, phases will be between m and 2m, as amps
        # also present if not, phases will be between 0 and m
        i = 1 if 0 in idx else 0
        phases = theta[i * m : (i + 1) * m]
        hess[i * m : (i + 1) * m, i * m : (i + 1) * m] += pv_hess(phases)

    return hess


def obj_finite_diff_grad_hess_1d(
    active: np.ndarray, h: float, *args: args_type
) -> Tuple[float, np.ndarray, np.ndarray]:
    """Compute the objective, gradient and hessian for 1D data.

    The gradient and Hessian are computed using fintie difference.

    Parameters
    ----------
    active
        Array of active parameters (parameters to be optimised).

    h
        Finite difference parameter

    args : list_iterator
        Contains elements in the following order:

        * **data:** Array of the original FID data.
        * **tp:** The time-points the signal was sampled at
        * **m:** Number of oscillators
        * **passive:** Passive parameters (not to be optimised).
        * **idx:** Indicates the types of parameters that are
          active:

              + ``0`` - amplitudes.
              + ``1`` - phases.
              + ``2`` - frequencies.
              + ``3`` - damping factors.

        * **phase_variance:** If ``True``, include the oscillator phase
          variance to the cost function.

    Returns
    -------
    obj: float
        Value of the objective.

    grad: numpy.ndarray
        Finite difference gradient of the objective.

    hess: numpy.ndarray
        Finite difference Hessian of the objective.
    """
    return _finite_diff(active, 1, h, *args)


def obj_grad_gauss_newton_hess_1d(
    active: np.ndarray, *args: args_type
) -> Tuple[float, np.ndarray, np.ndarray]:
    """Compute the objective, gradient and hessian for 1D data.

    The Hessian is computed using the Gauss-Newton technique.

    Parameters
    ----------
    active
        Array of active parameters (parameters to be optimised).

    args : list_iterator
        Contains elements in the following order:

        * **data:** Array of the original FID data.
        * **tp:** The time-points the signal was sampled at
        * **m:** Number of oscillators
        * **passive:** Passive parameters (not to be optimised).
        * **idx:** Indicates the types of parameters that are
          active:

              + ``0`` - amplitudes.
              + ``1`` - phases.
              + ``2`` - frequencies.
              + ``3`` - damping factors.

        * **phase_variance:** If ``True``, include the oscillator phase
          variance to the cost function.

    Returns
    -------
    obj: float
        Value of the objective.

    grad: numpy.ndarray
        Gradient of the objective.

    hess: numpy.ndarray
        Gauss-Newton Hessian of the objective.
    """
    data, tp, m, passive, idx, phasevar = args

    # reconstruct correctly ordered parameter vector from
    # active and passive parameters.
    theta = _construct_parameters(active, passive, m, idx)

    # N x M array comprising M N-length vectors.
    # Each vector is the model produced by a single oscillator.
    # Broadcasting of signal pole matrix and complex amplitude vector
    model_per_osc = np.exp(
        np.outer(tp[0], (1j * 2 * np.pi * theta[2 * m : 3 * m] - theta[3 * m :]))
    ) * (theta[:m] * np.exp(1j * theta[m : 2 * m]))

    deriv_functions = {
        "a": lambda x: x / theta[:m],
        "p": lambda x: 1j * x,
        "f": lambda x: np.einsum("ij,i->ij", x, (1j * 2 * np.pi * tp[0])),
        "d": lambda x: np.einsum("ij,i->ij", x, -tp[0])
    }

    # Jacobian: -∂x/∂θᵢ
    jac = first_derivatives_1d(model_per_osc, idx, deriv_functions)

    model = np.einsum("ij->i", model_per_osc)
    diff = data - model

    # --- ℱ(θ) ---
    obj = np.real(diff.conj().T @ diff)
    # --- ∇ℱ(θ) ---
    grad = -2 * np.real(diff.conj().T @ jac)
    # --- ∇²ℱ(θ) ---
    hess = 2 * np.real(jac.conj().T @ jac)

    if phasevar:
        # If 0 in idx, phases will be between m and 2m, as amps
        # also present if not, phases will be between 0 and m
        i = 1 if 0 in idx else 0
        phases = theta[i * m : (i + 1) * m]
        pv_obj, pv_grad, pv_hess = pv_obj_grad_hess(phases)
        obj += pv_obj
        grad[i * m : (i + 1) * m] += pv_grad
        hess[i * m : (i + 1) * m, i * m : (i + 1) * m] += pv_hess

    return obj, grad, hess


def obj_grad_true_hess_1d(active: np.ndarray, *args):
    """Compute the objective, gradient and hessian for 1D data.

    The Hessian is computed exactly.

    Parameters
    ----------
    active
        Array of active parameters (parameters to be optimised).

    args : list_iterator
        Contains elements in the following order:

        * **data:** Array of the original FID data.
        * **tp:** The time-points the signal was sampled at
        * **m:** Number of oscillators
        * **passive:** Passive parameters (not to be optimised).
        * **idx:** Indicates the types of parameters that are
          active:

              + ``0`` - amplitudes.
              + ``1`` - phases.
              + ``2`` - frequencies.
              + ``3`` - damping factors.

        * **phase_variance:** If ``True``, include the oscillator phase
          variance to the cost function.

    Returns
    -------
    obj: float
        Value of the objective.

    grad: numpy.ndarray
        Gradient of the objective.

    hess: numpy.ndarray
        Exact Hessian of the objective.
    """
    data, tp, m, passive, idx, phasevar = args

    # reconstruct correctly ordered parameter vector from
    # active and passive parameters.
    theta = _construct_parameters(active, passive, m, idx)

    # N x M array comprising M N-length vectors.
    # Each vector is the model produced by a single oscillator.
    # Broadcasting of signal pole matrix and complex amplitude vector
    model_per_osc = np.exp(
        np.outer(tp[0], (1j * 2 * np.pi * theta[2 * m : 3 * m] - theta[3 * m :]))
    ) * (theta[:m] * np.exp(1j * theta[m : 2 * m]))

    deriv_functions = {
        "a": lambda x: x / theta[:m],
        "p": lambda x: 1j * x,
        "f": lambda x: np.einsum("ij,i->ij", x, (1j * 2 * np.pi * tp[0])),
        "d": lambda x: np.einsum("ij,i->ij", x, -tp[0])
    }
    # ∂x/∂θᵢ
    d1 = first_derivatives_1d(model_per_osc, idx, deriv_functions)
    # ∂²x/∂θᵢ∂θⱼ values that are not trivially zero.
    # If θᵢ and θⱼ correspond to different oscillators, these second derivatives
    # will always be zero.
    d2 = second_derivatives_1d(d1, idx, deriv_functions)

    model = np.einsum("ij->i", model_per_osc)
    diff = data - model

    # --- ℱ(θ) ---
    obj = np.real(diff.conj().T @ diff)
    # --- ∇ℱ(θ) ---
    grad = -2 * np.real(diff.conj().T @ d1)
    # --- ∇²ℱ(θ) ---
    # Non-trivially zero values of the second Hessian term:
    # (y - x)† ∂²x/∂θᵢ∂θⱼ
    diagonals = -2 * np.real(np.einsum("ji,j->i", d2.conj(), diff))
    # Determine indices of elements withn non-trivially zero second Hessian term
    # (specfically, those in upper triangle).
    p = len(idx)
    hess_shape = (p * m, p * m)
    hess = np.zeros(hess_shape)
    diag_indices = _generate_diagonal_indices(p, m)
    hess[diag_indices] = diagonals

    main_diagonals = _diagonal_indices(hess_shape[0], k=0)
    # Division by 2 to ensure elements on main diagonal aren't doubled
    # after transposition
    hess[main_diagonals] = hess[main_diagonals] / 2

    # Transpose (hessian is symmetric)
    hess += hess.T

    # Add component containing first derivatives
    # ∂x†/∂θᵢ ∂x/∂θⱼ
    hess += 2 * np.real(np.einsum("ki,kj->ij", d1.conj(), d1))
    if phasevar:
        # If 0 in idx, phases will be between m and 2m, as amps
        # also present if not, phases will be between 0 and m
        i = 1 if 0 in idx else 0
        phases = theta[i * m : (i + 1) * m]
        pv_obj, pv_grad, pv_hess = pv_obj_grad_hess(phases)
        obj += pv_obj
        grad[i * m : (i + 1) * m] += pv_grad
        hess[i * m : (i + 1) * m, i * m : (i + 1) * m] += pv_hess

    return obj, grad, hess


def first_derivatives_2d(
    model_per_osc: np.ndarray, idx: list, deriv_functions: Dict[str, callable],
) -> np.ndarray:
    """Compute all partial derivatives of a 2D model signal.

    Parameters
    ----------
    model_per_osc
        ``(N1, N2, M)`` shape array containing ``(N1, N2)``-shape matrices
        corresponding to each oscillator's contribution to the model.

    idx
        List denoting the parameter types which are to be optimised.

        * ``0`` - amplitude
        * ``1`` - phase
        * ``2`` and ``3`` - frequencies 1 and 2
        * ``4`` and ``5`` - damping factors 1 and 2

    deriv_functions
        Dictionary containing callables to compute partial derivatives.

    Returns
    -------
    d1: np.ndarray
        ``(N1, N2, p * M)`` shape array containing all first partial derivatives,
         where ``p = len(idx)``.

    See Also
    --------
    :py:func:`obj_grad_2d`
    :py:func:`obj_grad_true_hess_2d`
    :py:func:`obj_grad_gauss_newton_hess_2d`
    """
    p = len(idx)
    m = model_per_osc.shape[-1]
    d1 = np.zeros((*model_per_osc.shape[:2], m * p), dtype="complex")

    ad = deriv_functions["a"]
    pd = deriv_functions["p"]
    f1d = deriv_functions["f1"]
    f2d = deriv_functions["f2"]
    d1d = deriv_functions["d1"]
    d2d = deriv_functions["d2"]

    # At points denoted ---x y z---, the parameters to be
    # optimised have been established, and the parameters are stated:
    # a: amplitudes
    # φ: phases
    # f1 and f2: frequencies
    # η1 and η2: damping factors
    if 0 in idx:
        d1[..., :m] = ad(model_per_osc)  # a
        if 1 in idx:
            d1[..., m : 2 * m] = pd(model_per_osc)  # φ
            if 2 in idx:
                d1[..., 2 * m : 3 * m] = f1d(model_per_osc)  # f1
                d1[..., 3 * m : 4 * m] = f2d(model_per_osc)  # f2
                if 4 in idx:
                    # ---a φ f1 f2 η1 η2--- (all parameters)
                    d1[..., 4 * m : 5 * m] = d1d(model_per_osc)  # η1
                    d1[..., 5 * m :] = d2d(model_per_osc)  # η2
                # ---a φ f1 f2---
            elif 4 in idx:
                # ---a φ η1 η2---
                d1[..., 2 * m : 3 * m] = d1d(model_per_osc)  # η1
                d1[..., 3 * m :] = d2d(model_per_osc)  # η2
            # ---a φ---
        elif 2 in idx:
            d1[..., m : 2 * m] = f1d(model_per_osc)  # f1
            d1[..., 2 * m : 3 * m] = f2d(model_per_osc)  # f2
            if 4 in idx:
                # ---a f1 f2 η1 η2---
                d1[..., 3 * m : 4 * m] = d1d(model_per_osc)  # η1
                d1[..., 4 * m : 5 * m] = d2d(model_per_osc)  # η2
        elif 4 in idx:
            # ---a η1 η2---
            d1[..., m : 2 * m] = d1d(model_per_osc)  # η1
            d1[..., 2 * m :] = d2d(model_per_osc)  # η2
        # ---a only---
    elif 1 in idx:
        d1[..., :m] = pd(model_per_osc)  # φ
        if 2 in idx:
            d1[..., m : 2 * m] = f1d(model_per_osc)  # f1
            d1[..., 2 * m : 3 * m] = f2d(model_per_osc)  # f2
            if 4 in idx:
                # ---φ f1 f2 η1 η2---
                d1[..., 3 * m : 4 * m] = d1d(model_per_osc)  # η1
                d1[..., 4 * m :] = d2d(model_per_osc)  # η2
            # ---φ f1 f2---
        elif 4 in idx:
            # ---φ η1 η2---
            d1[..., m : 2 * m] = d1d(model_per_osc)  # η1
            d1[..., 2 * m :] = d2d(model_per_osc)  # η2
        # ---φ only---
    elif 2 in idx:
        d1[..., :m] = f1d(model_per_osc)  # f1
        d1[..., m : 2 * m] = f2d(model_per_osc)  # f2
        if 4 in idx:
            # ---f1 f2 η1 η2---
            d1[..., 2 * m : 3 * m] = d1d(model_per_osc)  # η1
            d1[..., 3 * m :] = d2d(model_per_osc)  # η2
        # ---f1 f2---
    else:
        # ---η1 η2---
        d1[..., :m] = d1d(model_per_osc)  # η1
        d1[..., m:] = d2d(model_per_osc)  # η2

    return d1


def second_derivatives_2d(
    d1: np.ndarray, idx: list, deriv_functions: Dict[str, callable],
) -> np.ndarray:
    """Compute all second partial derivatives of a 2D model signal.

    Parameters
    ----------
    d1
        ``(N1, N2, p * M)`` shape array containing all first partial derivatives of
        the model, with ``p = len(idx)``.

    idx
        List denoting the parameter types which are to be optimised.

        * ``0`` - amplitude.
        * ``1`` - phase.
        * ``2`` and ``3`` - frequencies 1 and 2.
        * ``3`` and ``4`` - damping factors 1 and 2.

    deriv_functions
        Dictionary containing callables to compute partial derivatives.

    Returns
    -------
    d2: np.ndarray
        ``(N1, N2, (p * (p + 1) * M) // 2)`` shape array containing all
        non-trivially zero second partial derivatives.

    See Also
    --------
    :py:func:`obj_grad_true_hess_2d`
    :py:func:`obj_grad_gauss_newton_hess_2d`
    """
    p = len(idx)
    n1, n2 = d1.shape[:2]
    m = d1.shape[-1] // p
    # int((p * (p + 1)) / 2) --> p-th triangle number
    # gives array of:
    # --> nx21m if all oscs are to be optimised
    # --> nx15m if one type is passive
    # --> nx10m if two types are passive
    # --> nx6m if three types are passive
    # --> nx3m if four types are passive
    # --> nxm if five types are passive
    d2 = np.zeros((n1, n2, m * (p * (p + 1) // 2)), dtype="complex")

    ad = deriv_functions["a"]
    pd = deriv_functions["p"]
    f1d = deriv_functions["f1"]
    f2d = deriv_functions["f2"]
    d1d = deriv_functions["d1"]
    d2d = deriv_functions["d2"]

    if 0 in idx:
        # (a-a is trivially zero)
        if 1 in idx:
            d2[..., m : 2 * m] = pd(d1[..., :m])  # a-φ
            if 2 in idx:
                d2[..., 2 * m : 3 * m] = ad(d1[..., 2 * m : 3 * m])  # a-f1
                d2[..., 3 * m : 4 * m] = ad(d1[..., 3 * m : 4 * m])  # a-f2
                if 4 in idx:
                    # ---a φ f1 f2 η1 η2--- (all parameters)
                    d2[..., 4 * m : 5 * m] = ad(d1[..., 4 * m : 5 * m])  # a-η1
                    d2[..., 5 * m : 6 * m] = ad(d1[..., 5 * m :])  # a-η2
                    d2[..., 6 * m : 7 * m] = pd(d1[..., m : 2 * m])  # φ-φ
                    d2[..., 7 * m : 8 * m] = pd(d1[..., 2 * m : 3 * m])  # φ-f1
                    d2[..., 8 * m : 9 * m] = pd(d1[..., 3 * m : 4 * m])  # φ-f2
                    d2[..., 9 * m : 10 * m] = pd(d1[..., 4 * m : 5 * m])  # φ-η1
                    d2[..., 10 * m : 11 * m] = pd(d1[..., 5 * m :])  # φ-η2
                    d2[..., 11 * m : 12 * m] = f1d(d1[..., 2 * m : 3 * m])  # f1-f1
                    d2[..., 12 * m : 13 * m] = f1d(d1[..., 3 * m : 4 * m])  # f1-f2
                    d2[..., 13 * m : 14 * m] = f1d(d1[..., 4 * m : 5 * m])  # f1-η1
                    d2[..., 14 * m : 15 * m] = f1d(d1[..., 5 * m :])  # f1-η2
                    d2[..., 15 * m : 16 * m] = f2d(d1[..., 3 * m : 4 * m])  # f2-f2
                    d2[..., 16 * m : 17 * m] = f2d(d1[..., 4 * m : 5 * m])  # f2-η1
                    d2[..., 17 * m : 18 * m] = f2d(d1[..., 5 * m :])  # f2-η2
                    d2[..., 18 * m : 19 * m] = d1d(d1[..., 4 * m : 5 * m])  # η1-η1
                    d2[..., 19 * m : 20 * m] = d1d(d1[..., 5 * m :])  # η1-η2
                    d2[..., 20 * m : 21 * m] = d2d(d1[..., 5 * m :])  # η2-η2
                else:
                    # ---a φ f1 f2---
                    d2[..., 4 * m : 5 * m] = pd(d1[..., m : 2 * m])  # φ-φ
                    d2[..., 5 * m : 6 * m] = pd(d1[..., 2 * m : 3 * m])  # φ-f1
                    d2[..., 6 * m : 7 * m] = pd(d1[..., 3 * m :])  # φ-f2
                    d2[..., 7 * m : 8 * m] = f1d(d1[..., 2 * m : 3 * m])  # f1-f1
                    d2[..., 8 * m : 9 * m] = f1d(d1[..., 3 * m :])  # f1-f2
                    d2[..., 9 * m :] = f2d(d1[..., 3 * m :])  # f1-f2
            elif 4 in idx:
                # ---a φ η1 η2---
                d2[..., 2 * m : 3 * m] = ad(d1[..., 2 * m : 3 * m])  # a-η1
                d2[..., 3 * m : 4 * m] = ad(d1[..., 3 * m :])  # a-η2
                d2[..., 4 * m : 5 * m] = pd(d1[..., m : 2 * m])  # φ-φ
                d2[..., 5 * m : 6 * m] = pd(d1[..., 2 * m : 3 * m])  # φ-η1
                d2[..., 6 * m : 7 * m] = pd(d1[..., 3 * m :])  # φ-η2
                d2[..., 7 * m : 8 * m] = d1d(d1[..., 2 * m : 3 * m])  # η1-η1
                d2[..., 8 * m : 9 * m] = d1d(d1[..., 3 * m :])  # η1-η2
                d2[..., 9 * m :] = d2d(d1[..., 3 * m :])  # η2-η2
            else:
                # ---a φ---
                d2[..., 2 * m :] = pd(d1[..., m:])  # φ-φ
        elif 2 in idx:
            d2[..., m : 2 * m] = ad(d1[..., m : 2 * m])  # a-f1
            d2[..., 2 * m : 3 * m] = ad(d1[..., 2 * m : 3 * m])  # a-f2
            if 4 in idx:
                # ---a f1 f2 η1 η2---
                d2[..., 3 * m : 4 * m] = ad(d1[..., 3 * m : 4 * m])  # a-η1
                d2[..., 4 * m : 5 * m] = ad(d1[..., 4 * m : 5 * m])  # a-η2
                d2[..., 5 * m : 6 * m] = f1d(d1[..., m : 2 * m])  # f1-f1
                d2[..., 6 * m : 7 * m] = f1d(d1[..., 2 * m : 3 * m])  # f1-f2
                d2[..., 7 * m : 8 * m] = f1d(d1[..., 3 * m : 4 * m])  # f1-η1
                d2[..., 8 * m : 9 * m] = f1d(d1[..., 4 * m :])  # f1-η2
                d2[..., 9 * m : 10 * m] = f2d(d1[..., 2 * m : 3 * m])  # f2-f2
                d2[..., 10 * m : 11 * m] = f2d(d1[..., 3 * m : 4 * m])  # f2-η1
                d2[..., 11 * m : 12 * m] = f2d(d1[..., 4 * m :])  # f2-η2
                d2[..., 12 * m : 13 * m] = d1d(d1[..., 3 * m : 4 * m])  # η1-η1
                d2[..., 13 * m : 14 * m] = d1d(d1[..., 4 * m :])  # η1-η2
                d2[..., 14 * m : 15 * m] = d2d(d1[..., 4 * m :])  # η2-η2
            else:
                # ---a f1 f2---
                d2[..., 3 * m : 4 * m] = f1d(d1[..., m : 2 * m])  # f1-f1
                d2[..., 4 * m : 5 * m] = f1d(d1[..., 2 * m :])  # f1-f2
                d2[..., 5 * m :] = f2d(d1[..., 2 * m :])  # f2-f2
        elif 4 in idx:
            # ---a η1 η2---
            d2[..., m : 2 * m] = ad(d1[..., m : 2 * m])  # a-η1
            d2[..., 2 * m : 3 * m] = ad(d1[..., 2 * m :])  # a-η2
            d2[..., 3 * m : 4 * m] = d1d(d1[..., m : 2 * m])  # η1-η1
            d2[..., 4 * m : 5 * m] = d1d(d1[..., 2 * m :])  # η1-η2
            d2[..., 5 * m :] = d2d(d1[..., 2 * m :])  # η2-η2
        # ---a only---
    elif 1 in idx:
        d2[..., :m] = pd(d1[..., :m])  # φ-φ
        if 2 in idx:
            d2[..., m : 2 * m] = pd(d1[..., m : 2 * m])  # φ-f1
            d2[..., 2 * m : 3 * m] = pd(d1[..., 2 * m : 3 * m])  # φ-f2
            if 4 in idx:
                # ---φ f1 f2 η1 η2---
                d2[..., 3 * m : 4 * m] = pd(d1[..., 3 * m : 4 * m])  # φ-η1
                d2[..., 4 * m : 5 * m] = pd(d1[..., 4 * m :])  # φ-η2
                d2[..., 5 * m : 6 * m] = f1d(d1[..., m : 2 * m])  # f1-f1
                d2[..., 6 * m : 7 * m] = f1d(d1[..., 2 * m : 3 * m])  # f1-f2
                d2[..., 7 * m : 8 * m] = f1d(d1[..., 3 * m : 4 * m])  # f1-η1
                d2[..., 8 * m : 9 * m] = f1d(d1[..., 4 * m :])  # f1-η2
                d2[..., 9 * m : 10 * m] = f2d(d1[..., 2 * m : 3 * m])  # f2-f2
                d2[..., 10 * m : 11 * m] = f2d(d1[..., 3 * m : 4 * m])  # f2-η1
                d2[..., 11 * m : 12 * m] = f2d(d1[..., 4 * m :])  # f2-η2
                d2[..., 12 * m : 13 * m] = d1d(d1[..., 3 * m : 4 * m])  # η1-η1
                d2[..., 13 * m : 14 * m] = d1d(d1[..., 4 * m :])  # η1-η2
                d2[..., 14 * m : 15 * m] = d2d(d1[..., 4 * m :])  # η2-η2
            else:
                # ---φ f1 f2---
                d2[..., 3 * m : 4 * m] = f1d(d1[..., m : 2 * m])  # f1-f1
                d2[..., 4 * m : 5 * m] = f1d(d1[..., 2 * m :])  # f1-f2
                d2[..., 5 * m :] = f2d(d1[..., 2 * m :])  # f2-f2
        elif 4 in idx:
            # ---φ η1 η2---
            d2[..., m : 2 * m] = pd(d1[..., m : 2 * m])  # φ-η1
            d2[..., 2 * m : 3 * m] = pd(d1[..., 2 * m :])  # φ-η2
            d2[..., 3 * m : 4 * m] = d1d(d1[..., m : 2 * m])  # η1-η1
            d2[..., 4 * m : 5 * m] = d1d(d1[..., 2 * m :])  # η1-η2
            d2[..., 5 * m :] = d2d(d1[..., 2 * m :])  # η2-η2
        # ---φ only---
    elif 2 in idx:
        d2[..., :m] = f1d(d1[..., :m])  # f1-f1
        d2[..., m : 2 * m] = f1d(d1[..., m : 2 * m])  # f1-f2
        if 4 in idx:
            # ---f1 f2 η1 η2---
            d2[..., 2 * m : 3 * m] = f1d(d1[..., 2 * m : 3 * m])  # f1-η1
            d2[..., 3 * m : 4 * m] = f1d(d1[..., 3 * m :])  # f1-η2
            d2[..., 4 * m : 5 * m] = f2d(d1[..., m : 2 * m])  # f2-f2
            d2[..., 5 * m : 6 * m] = f2d(d1[..., 2 * m : 3 * m])  # f2-η1
            d2[..., 6 * m : 7 * m] = f2d(d1[..., 3 * m :])  # f2-η2
            d2[..., 7 * m : 8 * m] = d1d(d1[..., 2 * m : 3 * m])  # η1-η1
            d2[..., 8 * m : 9 * m] = d1d(d1[..., 3 * m :])  # η1-η2
            d2[..., 9 * m :] = d2d(d1[..., 3 * m :])  # η2-η2
        else:
            # ---f1 f2---
            d2[..., 2 * m :] = f2d(d1[..., m:])  # f2-f2
    else:
        # ---η1 η2---
        d2[..., :m] = d1d(d1[..., :m])  # η1-η1
        d2[..., m : 2 * m] = d1d(d1[..., m:])  # η1-η2
        d2[..., 2 * m :] = d2d(d1[..., m:])  # η2-η2

    return d2


def obj_2d(active: np.ndarray, *args: args_type) -> float:
    """Compute the objective for 2D data.

    Parameters
    ----------
    active
        Array of active parameters (parameters to be optimised).

    args : list_iterator
        Contains elements in the following order:

        * **data:** Array of the original FID data.
        * **tp:** The time-points the signal was sampled at
        * **m:** Number of oscillators
        * **passive:** Passive parameters (not to be optimised).
        * **idx:** Indicates the types of parameters that are
          active:

              + ``0`` - amplitudes.
              + ``1`` - phases.
              + ``2`` and ``3`` - frequencies 1 and 2.
              + ``3`` and ``4`` - damping factors 1 and 2.

        * **phase_variance:** If ``True``, include the oscillator phase
          variance to the cost function.

    Returns
    -------
    obj: float
        Value of the objective.
    """
    data, tp, m, passive, idx, phasevar = args

    # reconstruct correctly ordered parameter vector from
    # active and passive parameters.
    theta = _construct_parameters(active, passive, m, idx)

    model = (
        # Z1
        np.exp(
            np.outer(
                tp[0],
                2j * np.pi * theta[2 * m : 3 * m] - theta[4 * m : 5 * m],
            )
        ) @
        # α
        np.diag(
            theta[:m] * np.exp(1j * theta[m : 2 * m])
        ) @
        # Z2T
        np.exp(
            np.outer(
                2j * np.pi * theta[3 * m : 4 * m] - theta[5 * m :],
                tp[1],
            )
        )
    )
    diff = data - model

    # Tr(AB) = Σᵢⱼ aᵢⱼbⱼᵢ
    obj = np.real(np.einsum("ij,ij->", diff.conj(), diff))

    if phasevar:
        # If 0 in idx, phases will be between m and 2m, as amps
        # also present if not, phases will be between 0 and m
        i = 1 if 0 in idx else 0
        phases = theta[i * m : (i + 1) * m]
        obj += pv_obj(phases)

    return obj


def obj_grad_2d(active: np.ndarray, *args: args_type) -> Tuple[float, np.ndarray]:
    """Compute the objective and gradient for 2D data.

    Parameters
    ----------
    active
        Array of active parameters (parameters to be optimised).

    args : list_iterator
        Contains elements in the following order:

        * **data:** Array of the original FID data.
        * **tp:** The time-points the signal was sampled at
        * **m:** Number of oscillators
        * **passive:** Passive parameters (not to be optimised).
        * **idx:** Indicates the types of parameters that are
          active:

              + ``0`` - amplitudes.
              + ``1`` - phases.
              + ``2`` and ``3`` - frequencies 1 and 2.
              + ``3`` and ``4`` - damping factors 1 and 2.

        * **phase_variance:** If ``True``, include the oscillator phase
          variance to the cost function.

    Returns
    -------
    obj: float
        Value of the objective.

    grad: numpy.ndarray
        Gradient of the objective.
    """
    data, tp, m, passive, idx, phasevar = args

    # reconstruct correctly ordered parameter vector from
    # active and passive parameters.
    theta = _construct_parameters(active, passive, m, idx)

    model_per_osc = np.einsum(
        "ik,kj->ijk",
        # Y
        np.exp(
            np.outer(
                tp[0],
                2j * np.pi * theta[2 * m : 3 * m] - theta[4 * m : 5 * m]
            ),
        ),
        np.einsum(
            "ij,i->ij",
            # Z
            np.exp(
                np.outer(
                    2j * np.pi * theta[3 * m : 4 * m] - theta[5 * m : 6 * m],
                    tp[1],
                )
            ),
            # α
            theta[:m] * np.exp(1j * theta[m : 2 * m])
        ),
    )

    deriv_functions = {
        "a": lambda x: x / theta[:m],
        "p": lambda x: 1j * x,
        "f1": lambda x: np.einsum("ijk,i->ijk", x, 2j * np.pi * tp[0]),
        "f2": lambda x: np.einsum("ijk,j->ijk", x, 2j * np.pi * tp[1]),
        "d1": lambda x: np.einsum("ijk,i->ijk", x, -tp[0]),
        "d2": lambda x: np.einsum("ijk,j->ijk", x, -tp[1]),
    }

    d1 = first_derivatives_2d(model_per_osc, idx, deriv_functions)

    model = np.einsum("ijk->ij", model_per_osc)
    diff = data - model

    # --- ℱ(θ) ---
    # Tr(AB) = Σᵢⱼ aᵢⱼbⱼᵢ
    obj = np.real(np.einsum("ij,ij->", diff.conj(), diff))
    # --- ∇ℱ(θ) ---
    grad = -2 * np.real(np.einsum("ij,ijk->k", diff.conj(), d1))

    if phasevar:
        # If 0 in idx, phases will be between m and 2m, as amps
        # also present if not, phases will be between 0 and m
        i = 1 if 0 in idx else 0
        phases = theta[i * m : (i + 1) * m]
        pv_obj, pv_grad = pv_obj_grad(phases)
        obj += pv_obj
        grad[i * m : (i + 1) * m] += pv_grad

    return obj, grad


def hess_2d(active: np.ndarray, *args: args_type) -> np.ndarray:
    """Hessian of cost function for 2D data.

    Parameters
    ----------
    active
        Array of active parameters (parameters to be optimised).

    args : list_iterator
        Contains elements in the following order:

        * **data:** Array of the original FID data.
        * **tp:** The time-points the signal was sampled at
        * **m:** Number of oscillators
        * **passive:** Passive parameters (not to be optimised).
        * **idx:** Indicates the types of parameters that are
          active:

              + ``0`` - amplitudes.
              + ``1`` - phases.
              + ``2`` and ``3`` - frequencies 1 and 2.
              + ``4`` and ``5`` - damping factors 1 and 2.

        * **phase_variance:** If ``True``, include the oscillator phase
          variance to the cost function.

    Returns
    -------
    hess
        Hessian of cost function.
    """
    data, tp, m, passive, idx, phasevar = args

    # reconstruct correctly ordered parameter vector from
    # active and passive parameters.
    theta = _construct_parameters(active, passive, m, idx)

    model_per_osc = np.einsum(
        "ik,kj->ijk",
        # Y
        np.exp(
            np.outer(
                tp[0],
                2j * np.pi * theta[2 * m : 3 * m] - theta[4 * m : 5 * m]
            ),
        ),
        np.einsum(
            "ij,i->ij",
            # Z
            np.exp(
                np.outer(
                    2j * np.pi * theta[3 * m : 4 * m] - theta[5 * m : 6 * m],
                    tp[1],
                )
            ),
            # α
            theta[:m] * np.exp(1j * theta[m : 2 * m])
        ),
    )

    deriv_functions = {
        "a": lambda x: x / theta[:m],
        "p": lambda x: 1j * x,
        "f1": lambda x: np.einsum("ijk,i->ijk", x, 2j * np.pi * tp[0]),
        "f2": lambda x: np.einsum("ijk,j->ijk", x, 2j * np.pi * tp[1]),
        "d1": lambda x: np.einsum("ijk,i->ijk", x, -tp[0]),
        "d2": lambda x: np.einsum("ijk,j->ijk", x, -tp[1]),
    }

    d1 = first_derivatives_2d(model_per_osc, idx, deriv_functions)
    d2 = second_derivatives_2d(d1, idx, deriv_functions)

    diagonals = -2 * np.real(
        np.einsum(
            "ijk,ij->k",
            d2.conj(),
            data - np.einsum("ijk->ij", model_per_osc),
        )
    )

    p = len(idx)
    hess_shape = (p * m, p * m)
    hess = np.zeros(hess_shape)
    diag_indices = _generate_diagonal_indices(p, m)
    hess[diag_indices] = diagonals
    main_diag_indices = _diagonal_indices(hess_shape[0], k=0)
    # Division by 2 to ensure elements on main diagonal aren't doubled
    # after transposition.
    hess[main_diag_indices] /= 2
    hess += hess.T
    hess += 2 * np.real(np.einsum("ijk,ijl->kl", d1.conj(), d1))

    if phasevar:
        # If 0 in idx, phases will be between m and 2m, as amps
        # also present if not, phases will be between 0 and m
        i = 1 if 0 in idx else 0
        phases = theta[i * m : (i + 1) * m]
        hess[i * m : (i + 1) * m, i * m : (i + 1) * m] += pv_hess(phases)

    return hess


def obj_finite_diff_grad_hess_2d(
    active: np.ndarray, h: int, *args: args_type
) -> Tuple[float, np.ndarray, np.ndarray]:
    """Compute the objective, gradient and hessian for 2D data.

    The gradient and Hessian are computed using fintie difference.

    Parameters
    ----------
    active
        Array of active parameters (parameters to be optimised).

    h
        Finite difference parameter

    args : list_iterator
        Contains elements in the following order:

        * **data:** Array of the original FID data.
        * **tp:** The time-points the signal was sampled at
        * **m:** Number of oscillators
        * **passive:** Passive parameters (not to be optimised).
        * **idx:** Indicates the types of parameters that are
          active:

              + ``0`` - amplitudes.
              + ``1`` - phases.
              + ``2`` and ``3`` - frequencies 1 and 2.
              + ``4`` and ``5`` - damping factors 1 and 2.

        * **phase_variance:** If ``True``, include the oscillator phase
          variance to the cost function.

    Returns
    -------
    obj: float
        Value of the objective.

    grad: numpy.ndarray
        Finite difference gradient of the objective.

    hess: numpy.ndarray
        Finite difference Hessian of the objective.
    """
    return _finite_diff(active, 2, h, *args)


def obj_grad_gauss_newton_hess_2d(
    active: np.ndarray, *args: args_type
) -> Tuple[float, np.ndarray, np.ndarray]:
    """Compute the objective, gradient and hessian for 2D data.

    The Hessian is computed using the Gauss-Newton technique.

    Parameters
    ----------
    active
        Array of active parameters (parameters to be optimised).

    args : list_iterator
        Contains elements in the following order:

        * **data:** Array of the original FID data.
        * **tp:** The time-points the signal was sampled at
        * **m:** Number of oscillators
        * **passive:** Passive parameters (not to be optimised).
        * **idx:** Indicates the types of parameters that are
          active:

              + ``0`` - amplitudes.
              + ``1`` - phases.
              + ``2`` and ``3`` - frequencies 1 and 2.
              + ``3`` and ``4`` - damping factors 1 and 2.

        * **phase_variance:** If ``True``, include the oscillator phase
          variance to the cost function.

    Returns
    -------
    obj: float
        Value of the objective.

    grad: numpy.ndarray
        Gradient of the objective.

    hess: numpy.ndarray
        Gauss-Newton Hessian of the objective.
    """
    data, tp, m, passive, idx, phasevar = args

    # reconstruct correctly ordered parameter vector from
    # active and passive parameters.
    theta = _construct_parameters(active, passive, m, idx)

    model_per_osc = np.einsum(
        "ik,kj->ijk",
        # Y
        np.exp(
            np.outer(
                tp[0],
                2j * np.pi * theta[2 * m : 3 * m] - theta[4 * m : 5 * m]
            ),
        ),
        np.einsum(
            "ij,i->ij",
            # Z
            np.exp(
                np.outer(
                    2j * np.pi * theta[3 * m : 4 * m] - theta[5 * m : 6 * m],
                    tp[1],
                )
            ),
            # α
            theta[:m] * np.exp(1j * theta[m : 2 * m])
        ),
    )

    deriv_functions = {
        "a": lambda x: x / theta[:m],
        "p": lambda x: 1j * x,
        "f1": lambda x: np.einsum("ijk,i->ijk", x, 2j * np.pi * tp[0]),
        "f2": lambda x: np.einsum("ijk,j->ijk", x, 2j * np.pi * tp[1]),
        "d1": lambda x: np.einsum("ijk,i->ijk", x, -tp[0]),
        "d2": lambda x: np.einsum("ijk,j->ijk", x, -tp[1]),
    }

    d1 = first_derivatives_2d(model_per_osc, idx, deriv_functions)

    model = np.einsum("ijk->ij", model_per_osc)
    diff = data - model

    path = ["einsum_path", (0, 1)]
    # --- ℱ(θ) ---
    # Tr(AB) = Σᵢⱼ aᵢⱼbⱼᵢ
    obj = np.real(np.einsum("ij,ij->", diff.conj(), diff))
    # --- ∇ℱ(θ) ---
    grad = -2 * np.real(np.einsum("ij,ijk->k", diff.conj(), d1, optimize=path))
    # --- ∇²ℱ(θ) ---
    hess = 2 * np.real(np.einsum("ijk,ijl->kl", d1.conj(), d1, optimize=path))

    if phasevar:
        # If 0 in idx, phases will be between m and 2m, as amps
        # also present if not, phases will be between 0 and m
        i = 1 if 0 in idx else 0
        phases = theta[i * m : (i + 1) * m]
        pv_obj, pv_grad, pv_hess = pv_obj_grad_hess(phases)
        obj += pv_obj
        grad[i * m : (i + 1) * m] += pv_grad
        hess[i * m : (i + 1) * m, i * m : (i + 1) * m] += pv_hess

    return obj, grad, hess


def obj_grad_true_hess_2d(active: np.ndarray, *args):
    """Compute the objective, gradient and hessian for 2D data.

    The Hessian is computed exactly.

    Parameters
    ----------
    active
        Array of active parameters (parameters to be optimised).

    args : list_iterator
        Contains elements in the following order:

        * **data:** Array of the original FID data.
        * **tp:** The time-points the signal was sampled at
        * **m:** Number of oscillators
        * **passive:** Passive parameters (not to be optimised).
        * **idx:** Indicates the types of parameters that are
          active:

              + ``0`` - amplitudes.
              + ``1`` - phases.
              + ``2`` and ``3`` - frequencies 1 and 2.
              + ``3`` and ``4`` - damping factors 1 and 2.

        * **phase_variance:** If ``True``, include the oscillator phase
          variance to the cost function.

    Returns
    -------
    obj: float
        Value of the objective.

    grad: numpy.ndarray
        Gradient of the objective.

    hess: numpy.ndarray
        Exact Hessian of the objective.
    """
    data, tp, m, passive, idx, phasevar = args

    # reconstruct correctly ordered parameter vector from
    # active and passive parameters.
    theta = _construct_parameters(active, passive, m, idx)

    model_per_osc = np.einsum(
        "ik,kj->ijk",
        # Y
        np.exp(
            np.outer(
                tp[0],
                2j * np.pi * theta[2 * m : 3 * m] - theta[4 * m : 5 * m]
            ),
        ),
        np.einsum(
            "ij,i->ij",
            # Z
            np.exp(
                np.outer(
                    2j * np.pi * theta[3 * m : 4 * m] - theta[5 * m : 6 * m],
                    tp[1],
                )
            ),
            # α
            theta[:m] * np.exp(1j * theta[m : 2 * m])
        ),
    )

    deriv_functions = {
        "a": lambda x: x / theta[:m],
        "p": lambda x: 1j * x,
        "f1": lambda x: np.einsum("ijk,i->ijk", x, 2j * np.pi * tp[0]),
        "f2": lambda x: np.einsum("ijk,j->ijk", x, 2j * np.pi * tp[1]),
        "d1": lambda x: np.einsum("ijk,i->ijk", x, -tp[0]),
        "d2": lambda x: np.einsum("ijk,j->ijk", x, -tp[1]),
    }

    d1 = first_derivatives_2d(model_per_osc, idx, deriv_functions)
    d2 = second_derivatives_2d(d1, idx, deriv_functions)

    model = np.einsum("ijk->ij", model_per_osc)
    diff = data - model

    path = ["einsum_path", (0, 1)]
    # --- ℱ(θ) ---
    # Tr(AB) = Σᵢⱼ aᵢⱼbⱼᵢ
    obj = np.real(np.einsum("ij,ij->", diff.conj(), diff))
    # --- ∇ℱ(θ) ---
    grad = -2 * np.real(np.einsum("ij,ijk->k", diff.conj(), d1, optimize=path))
    # --- ∇²ℱ(θ) ---
    diagonals = -2 * np.real(np.einsum("ijk,ij->k", d2.conj(), diff))
    p = len(idx)
    hess_shape = (p * m, p * m)
    hess = np.zeros(hess_shape)
    diag_indices = _generate_diagonal_indices(p, m)
    hess[diag_indices] = diagonals
    main_diag_indices = _diagonal_indices(hess_shape[0], k=0)
    # Division by 2 to ensure elements on main diagonal aren't doubled
    # after transposition.
    hess[main_diag_indices] /= 2
    hess += hess.T
    hess += 2 * np.real(np.einsum("ijk,ijl->kl", d1.conj(), d1, optimize=path))

    if phasevar:
        # If 0 in idx, phases will be between m and 2m, as amps
        # also present if not, phases will be between 0 and m
        i = 1 if 0 in idx else 0
        phases = theta[i * m : (i + 1) * m]
        pv_obj, pv_grad, pv_hess = pv_obj_grad_hess(phases)
        obj += pv_obj
        grad[i * m : (i + 1) * m] += pv_grad
        hess[i * m : (i + 1) * m, i * m : (i + 1) * m] += pv_hess

    return obj, grad, hess


def pv_obj(phases: np.ndarray) -> float:
    c_sum = np.sum(np.cos(phases))
    s_sum = np.sum(np.sin(phases))
    r = np.sqrt(c_sum ** 2 + s_sum ** 2)
    m = phases.size

    return 1 - (r / m)


def pv_obj_grad(phases: np.ndarray) -> Tuple[float, np.ndarray]:
    cos = np.cos(phases)
    c_sum = np.sum(cos)
    sin = np.sin(phases)
    s_sum = np.sum(sin)
    r = np.sqrt(c_sum ** 2 + s_sum ** 2)
    m = phases.size

    # Var(φ)
    obj = 1 - (r / m)
    # ∂Var(φ)/∂φᵢ
    grad = (sin * c_sum - cos * s_sum) / (m * r)

    return obj, grad


<<<<<<< HEAD
def pv_hess(phases: np.darray) -> np.ndarray:
=======
def pv_hess(phases: np.ndarray) -> np.ndarray:
>>>>>>> 63cc38c8
    cos = np.cos(phases)
    c_sum = np.sum(cos)
    sin = np.sin(phases)
    s_sum = np.sum(sin)
    r = np.sqrt(c_sum ** 2 + s_sum ** 2)
    m = phases.size

    x = (sin * c_sum) - (cos * s_sum)
    term_1 = np.outer(x, x) / (r ** 2)
    phis = np.zeros((m, m))
    phis[:] = phases
    term_2 = -np.cos(phis.T - phis)

    hess = term_1 + term_2
    hess[np.diag_indices(m)] += cos * c_sum + sin * s_sum

    return hess / (m * r)


def pv_obj_grad_hess(phases: np.ndarray) -> Tuple[float, np.ndarray, np.ndarray]:
    cos = np.cos(phases)
    c_sum = np.sum(cos)
    sin = np.sin(phases)
    s_sum = np.sum(sin)
    r = np.sqrt(c_sum ** 2 + s_sum ** 2)
    m = phases.size

    # Var(φ)
    obj = 1 - (r / m)
    # ∂Var(φ)/∂φᵢ
    grad = (sin * c_sum - cos * s_sum) / (m * r)
    # ∂²Var(φ)/∂φᵢ∂φⱼ
    x = (sin * c_sum) - (cos * s_sum)
    term_1 = np.outer(x, x) / (r ** 2)
    phis = np.zeros((m, m))
    phis[:] = phases
    term_2 = -np.cos(phis.T - phis)

    hess = term_1 + term_2
    hess[np.diag_indices(m)] += cos * c_sum + sin * s_sum
    hess /= m * r

    return obj, grad, hess


def _finite_diff(
    active: np.ndarray, dim: int, h: float, *args: args_type
) -> Tuple[float, np.ndarray, np.ndarray]:
    data, tp, m, passive, idx, phasevar = args

    if dim == 1:
        obj_func = obj_1d
    elif dim == 2:
        obj_func = obj_2d

    # Number of parameters in `active`
    p = len(idx) * m

    obj = obj_func(active, *args)
    grad = np.zeros(p)
    hess = np.zeros((p, p))

    # Deviation using centered finite difference
    dev = 0.5 * h
    for i in range(p):
        uvi = _unitvec(p, i)
        grad[i] = (
            obj_func(active + dev * uvi, *args) -
            obj_func(active - dev * uvi, *args)
        ) / h

        # Only compute Hessian elements in upper right triangle.
        # Hessian is symmetric, so lower left triangle can be generated via
        # transpose.
        for j in range(i, p):
            uvj = _unitvec(p, j)
            hess[i, j] = (
                obj_func(active + dev * uvi + dev * uvj, *args) -
                obj_func(active + dev * uvi - dev * uvj, *args) -
                obj_func(active - dev * uvi + dev * uvj, *args) +
                obj_func(active - dev * uvi - dev * uvj, *args)
            ) / (h ** 2)
            # If element on diagonal, half so that when transpose in applied
            # doubling doesn't occur.
            if i == j:
                hess[i, j] /= 2

    hess = hess + hess.T

    if phasevar:
        phases = active[m : 2 * m]
        pv_obj, pv_grad, pv_hess = pv_obj_grad_hess(phases)
        obj += pv_obj
        grad[m : 2 * m] += pv_grad
        hess[m : 2 * m, m : 2 * m] += pv_hess

    return obj, grad, hess


def _construct_parameters(
    active: np.ndarray, passive: np.ndarray, m: int, idx: list
) -> np.ndarray:
    """Construct the full parameter vector from active and passive vectors.

    Parameters
    ----------
    active
        Active parameter vector.

    passive
        Passive parameter vector.

    m
        Number of oscillators.

    idx
        Indicates the columns (axis 1) for active parameters.

    Returns
    -------
    params
        Full parameter vector with correct ordering
    """
    # number of columns in active parameter array
    p = int((active.shape[0] + passive.shape[0]) / m)

    params = np.zeros(p * m)

    for i in range(p):
        if i in idx:
            params[i * m : (i + 1) * m] = active[:m]
            active = active[m:]
        else:
            params[i * m : (i + 1) * m] = passive[:m]
            passive = passive[m:]

    return params


def _unitvec(n: int, idx: int) -> np.ndarray:
    vec = np.zeros(n)
    vec[idx] = 1
    return vec


def _generate_diagonal_indices(p: int, m: int) -> Tuple[np.ndarray, np.ndarray]:
    """Determine Hessian positions with non-zero second-derivatives.

    Only indices in the top-right of the Hessian are generated.

    Parameters
    ----------
    p
        The number of parameter 'groups'. For an N-dimensional signal this
        will be 2N + 2

    m
        Number of oscillators in parameter estimate

    Returns
    -------
    idx_0
        0-axis coordinates of indices.

    idx_1
        1-axis coordinates of indices.
    """
    idx_0 = []  # axis 0 indices (rows)
    idx_1 = []  # axis 1 indices (columns)
    for i in range(p):
        for j in range(p - i):
            idx_0.append(_diagonal_indices(p * m, k=j * m)[0][i * m : (i + 1) * m])
            idx_1.append(_diagonal_indices(p * m, k=j * m)[1][i * m : (i + 1) * m])

    return np.hstack(idx_0), np.hstack(idx_1)


def _diagonal_indices(size: int, k: int = 0) -> Tuple[np.ndarray, np.ndarray]:
    """Return the indices of an array's kth diagonal.

    A generalisation of `numpy.diag_indices <https://numpy.org/doc\
    /stable/reference/generated/numpy.diag_indices.html>`_,
    which can only be used to obtain the indices along the main diagonal of
    an array.

    Parameters
    ----------
    size
        The size of the array (indices are obtained for a ``(size, size)`` shape
        array).

    k
        Displacement from the main diagonal

    Returns
    -------
    rows
        0-axis coordinates of indices.

    cols
        1-axis coordinates of indices.
    """
    rows, cols = np.diag_indices(size)
    if k < 0:
        return rows[-k:], cols[:k]
    elif k > 0:
        return rows[:-k], cols[k:]
    else:
        return rows, cols<|MERGE_RESOLUTION|>--- conflicted
+++ resolved
@@ -1,11 +1,7 @@
 # _funcs.py
 # Simon Hulse
 # simon.hulse@chem.ox.ac.uk
-<<<<<<< HEAD
-# Last Edited: Fri 24 Feb 2023 11:04:41 GMT
-=======
-# Last Edited: Fri 24 Feb 2023 11:09:24 GMT
->>>>>>> 63cc38c8
+# Last Edited: Fri 24 Feb 2023 11:11:21 GMT
 
 """Definitions of fidelities, gradients, and Hessians."""
 
@@ -1638,11 +1634,7 @@
     return obj, grad
 
 
-<<<<<<< HEAD
-def pv_hess(phases: np.darray) -> np.ndarray:
-=======
 def pv_hess(phases: np.ndarray) -> np.ndarray:
->>>>>>> 63cc38c8
     cos = np.cos(phases)
     c_sum = np.sum(cos)
     sin = np.sin(phases)
