--- conflicted
+++ resolved
@@ -1,11 +1,7 @@
 # test_onedim.py
 # Simon Hulse
 # simon.hulse@chem.ox.ac.uk
-<<<<<<< HEAD
-# Last Edited: Thu 16 Jun 2022 19:46:07 BST
-=======
 # Last Edited: Thu 16 Jun 2022 20:17:02 BST
->>>>>>> 0a0ca04e
 
 import copy
 from pathlib import Path
@@ -221,16 +217,9 @@
     estimator.split_oscillator(1, index=1)
     # Determine two closest oscs
     freqs = estimator._results[1].params[:, 2]
-<<<<<<< HEAD
-    min_diff = np.argmin([np.absolute(b - a) for a, b in zip(freqs, freqs[1:])])
-    to_merge = [min_diff, min_diff + 1]
-    estimator.merge_oscillators(to_merge, index=1)
-    assert utils.close(true_params, estimator.get_params([1]), tol=0.1)
-=======
     min_diff = int(np.argmin([np.absolute(b - a) for a, b in zip(freqs, freqs[1:])]))
     to_merge = [min_diff, min_diff + 1]
     estimator.merge_oscillators(to_merge, index=1)
->>>>>>> 0a0ca04e
 
     to_view = []
     # --- Writing results ---
